/*
 * Copyright (c) 2015 Cryptonomex, Inc., and contributors.
 *
 * The MIT License
 *
 * Permission is hereby granted, free of charge, to any person obtaining a copy
 * of this software and associated documentation files (the "Software"), to deal
 * in the Software without restriction, including without limitation the rights
 * to use, copy, modify, merge, publish, distribute, sublicense, and/or sell
 * copies of the Software, and to permit persons to whom the Software is
 * furnished to do so, subject to the following conditions:
 *
 * The above copyright notice and this permission notice shall be included in
 * all copies or substantial portions of the Software.
 *
 * THE SOFTWARE IS PROVIDED "AS IS", WITHOUT WARRANTY OF ANY KIND, EXPRESS OR
 * IMPLIED, INCLUDING BUT NOT LIMITED TO THE WARRANTIES OF MERCHANTABILITY,
 * FITNESS FOR A PARTICULAR PURPOSE AND NONINFRINGEMENT. IN NO EVENT SHALL THE
 * AUTHORS OR COPYRIGHT HOLDERS BE LIABLE FOR ANY CLAIM, DAMAGES OR OTHER
 * LIABILITY, WHETHER IN AN ACTION OF CONTRACT, TORT OR OTHERWISE, ARISING FROM,
 * OUT OF OR IN CONNECTION WITH THE SOFTWARE OR THE USE OR OTHER DEALINGS IN
 * THE SOFTWARE.
 */
#include <cctype>

#include <graphene/app/api.hpp>
#include <graphene/app/api_access.hpp>
#include <graphene/app/application.hpp>
#include <graphene/app/impacted.hpp>
#include <graphene/chain/database.hpp>
#include <graphene/chain/get_config.hpp>
#include <graphene/utilities/key_conversion.hpp>
#include <graphene/chain/protocol/fee_schedule.hpp>
#include <graphene/chain/confidential_object.hpp>
#include <graphene/chain/market_object.hpp>
#include <graphene/chain/transaction_object.hpp>
#include <graphene/chain/withdraw_permission_object.hpp>
#include <graphene/chain/worker_object.hpp>

#include <fc/crypto/hex.hpp>
#include <fc/smart_ref_impl.hpp>

namespace graphene { namespace app {

    login_api::login_api(application& a)
    :_app(a)
    {
    }

    login_api::~login_api()
    {
    }

    bool login_api::login(const string& user, const string& password)
    {
       optional< api_access_info > acc = _app.get_api_access_info( user );
       if( !acc.valid() )
          return false;
       if( acc->password_hash_b64 != "*" )
       {
          std::string password_salt = fc::base64_decode( acc->password_salt_b64 );
          std::string acc_password_hash = fc::base64_decode( acc->password_hash_b64 );

          fc::sha256 hash_obj = fc::sha256::hash( password + password_salt );
          if( hash_obj.data_size() != acc_password_hash.length() )
             return false;
          if( memcmp( hash_obj.data(), acc_password_hash.c_str(), hash_obj.data_size() ) != 0 )
             return false;
       }

       for( const std::string& api_name : acc->allowed_apis )
          enable_api( api_name );
       return true;
    }

    void login_api::enable_api( const std::string& api_name )
    {
       if( api_name == "database_api" )
       {
          _database_api = std::make_shared< database_api >( std::ref( *_app.chain_database() ) );
       }
       else if( api_name == "network_broadcast_api" )
       {
          _network_broadcast_api = std::make_shared< network_broadcast_api >( std::ref( _app ) );
       }
       else if( api_name == "history_api" )
       {
          _history_api = std::make_shared< history_api >( _app );
       }
       else if( api_name == "network_node_api" )
       {
          _network_node_api = std::make_shared< network_node_api >( std::ref(_app) );
       }
       else if( api_name == "crypto_api" )
       {
          _crypto_api = std::make_shared< crypto_api >();
       }
       return;
    }

    network_broadcast_api::network_broadcast_api(application& a):_app(a)
    {
       _applied_block_connection = _app.chain_database()->applied_block.connect([this](const signed_block& b){ on_applied_block(b); });
    }

    void network_broadcast_api::on_applied_block( const signed_block& b )
    {
       if( _callbacks.size() )
       {
          /// we need to ensure the database_api is not deleted for the life of the async operation
          auto capture_this = shared_from_this();
          for( uint32_t trx_num = 0; trx_num < b.transactions.size(); ++trx_num )
          {
             const auto& trx = b.transactions[trx_num];
             auto id = trx.id();
             auto itr = _callbacks.find(id);
             if( itr != _callbacks.end() )
             {
                auto block_num = b.block_num();
                auto& callback = _callbacks.find(id)->second;
                fc::async( [capture_this,this,id,block_num,trx_num,trx,callback](){ callback( fc::variant(transaction_confirmation{ id, block_num, trx_num, trx}) ); } );
             }
          }
       }
    }

    void network_broadcast_api::broadcast_transaction(const signed_transaction& trx)
    {
       trx.validate();
       _app.chain_database()->push_transaction(trx);
       _app.p2p_node()->broadcast_transaction(trx);
    }

    void network_broadcast_api::broadcast_block( const signed_block& b )
    {
       _app.chain_database()->push_block(b);
       _app.p2p_node()->broadcast( net::block_message( b ));
    }

    void network_broadcast_api::broadcast_transaction_with_callback(confirmation_callback cb, const signed_transaction& trx)
    {
       trx.validate();
       _callbacks[trx.id()] = cb;
       _app.chain_database()->push_transaction(trx);
       _app.p2p_node()->broadcast_transaction(trx);
    }

    network_node_api::network_node_api( application& a ) : _app( a )
    {
    }

    fc::variant_object network_node_api::get_info() const
    {
       fc::mutable_variant_object result = _app.p2p_node()->network_get_info();
       result["connection_count"] = _app.p2p_node()->get_connection_count();
       return result;
    }

    void network_node_api::add_node(const fc::ip::endpoint& ep)
    {
       _app.p2p_node()->add_node(ep);
    }

    std::vector<net::peer_status> network_node_api::get_connected_peers() const
    {
       return _app.p2p_node()->get_connected_peers();
    }

    std::vector<net::potential_peer_record> network_node_api::get_potential_peers() const
    {
       return _app.p2p_node()->get_potential_peers();
    }

    fc::variant_object network_node_api::get_advanced_node_parameters() const
    {
       return _app.p2p_node()->get_advanced_node_parameters();
    }

    void network_node_api::set_advanced_node_parameters(const fc::variant_object& params)
    {
       return _app.p2p_node()->set_advanced_node_parameters(params);
    }

    fc::api<network_broadcast_api> login_api::network_broadcast()const
    {
       FC_ASSERT(_network_broadcast_api);
       return *_network_broadcast_api;
    }

    fc::api<network_node_api> login_api::network_node()const
    {
       FC_ASSERT(_network_node_api);
       return *_network_node_api;
    }

    fc::api<database_api> login_api::database()const
    {
       FC_ASSERT(_database_api);
       return *_database_api;
    }

    fc::api<history_api> login_api::history() const
    {
       FC_ASSERT(_history_api);
       return *_history_api;
    }

    fc::api<crypto_api> login_api::crypto() const
    {
       FC_ASSERT(_crypto_api);
       return *_crypto_api;
    }

    vector<account_id_type> get_relevant_accounts( const object* obj )
    {
       vector<account_id_type> result;
       if( obj->id.space() == protocol_ids )
       {
          switch( (object_type)obj->id.type() )
          {
            case null_object_type:
            case base_object_type:
            case OBJECT_TYPE_COUNT:
               return result;
            case account_object_type:{
               result.push_back( obj->id );
               break;
            } case asset_object_type:{
               const auto& aobj = dynamic_cast<const asset_object*>(obj);
               assert( aobj != nullptr );
               result.push_back( aobj->issuer );
               break;
            } case force_settlement_object_type:{
               const auto& aobj = dynamic_cast<const force_settlement_object*>(obj);
               assert( aobj != nullptr );
               result.push_back( aobj->owner );
               break;
            } case committee_member_object_type:{
               const auto& aobj = dynamic_cast<const committee_member_object*>(obj);
               assert( aobj != nullptr );
               result.push_back( aobj->committee_member_account );
               break;
            } case witness_object_type:{
               const auto& aobj = dynamic_cast<const witness_object*>(obj);
               assert( aobj != nullptr );
               result.push_back( aobj->witness_account );
               break;
            } case limit_order_object_type:{
               const auto& aobj = dynamic_cast<const limit_order_object*>(obj);
               assert( aobj != nullptr );
               result.push_back( aobj->seller );
               break;
            } case call_order_object_type:{
               const auto& aobj = dynamic_cast<const call_order_object*>(obj);
               assert( aobj != nullptr );
               result.push_back( aobj->borrower );
               break;
            } case custom_object_type:{
              break;
            } case proposal_object_type:{
               const auto& aobj = dynamic_cast<const proposal_object*>(obj);
               assert( aobj != nullptr );
               flat_set<account_id_type> impacted;
               transaction_get_impacted_accounts( aobj->proposed_transaction, impacted );
               result.reserve( impacted.size() );
               for( auto& item : impacted ) result.emplace_back(item);
               break;
            } case operation_history_object_type:{
               const auto& aobj = dynamic_cast<const operation_history_object*>(obj);
               assert( aobj != nullptr );
               flat_set<account_id_type> impacted;
               operation_get_impacted_accounts( aobj->op, impacted );
               result.reserve( impacted.size() );
               for( auto& item : impacted ) result.emplace_back(item);
               break;
            } case withdraw_permission_object_type:{
               const auto& aobj = dynamic_cast<const withdraw_permission_object*>(obj);
               assert( aobj != nullptr );
               result.push_back( aobj->withdraw_from_account );
               result.push_back( aobj->authorized_account );
               break;
            } case vesting_balance_object_type:{
               const auto& aobj = dynamic_cast<const vesting_balance_object*>(obj);
               assert( aobj != nullptr );
               result.push_back( aobj->owner );
               break;
            } case worker_object_type:{
               const auto& aobj = dynamic_cast<const worker_object*>(obj);
               assert( aobj != nullptr );
               result.push_back( aobj->worker_account );
               break;
            } case balance_object_type:{
               /** these are free from any accounts */
               break;
            }
          }
       }
       else if( obj->id.space() == implementation_ids )
       {
          switch( (impl_object_type)obj->id.type() )
          {
                 case impl_global_property_object_type:
<<<<<<< HEAD
                  break;
                 case impl_dynamic_global_property_object_type:
                  break;
                 case impl_reserved0_object_type:
                  break;
=======
                  break;
                 case impl_dynamic_global_property_object_type:
                  break;
                 case impl_reserved0_object_type:
                  break;
>>>>>>> 1153d77d
                 case impl_asset_dynamic_data_type:
                  break;
                 case impl_asset_bitasset_data_type:
                  break;
                 case impl_account_balance_object_type:{
                  const auto& aobj = dynamic_cast<const account_balance_object*>(obj);
                  assert( aobj != nullptr );
                  result.push_back( aobj->owner );
                  break;
               } case impl_account_statistics_object_type:{
                  const auto& aobj = dynamic_cast<const account_statistics_object*>(obj);
                  assert( aobj != nullptr );
                  result.push_back( aobj->owner );
                  break;
               } case impl_transaction_object_type:{
                  const auto& aobj = dynamic_cast<const transaction_object*>(obj);
                  assert( aobj != nullptr );
                  flat_set<account_id_type> impacted;
                  transaction_get_impacted_accounts( aobj->trx, impacted );
                  result.reserve( impacted.size() );
                  for( auto& item : impacted ) result.emplace_back(item);
                  break;
               } case impl_blinded_balance_object_type:{
                  const auto& aobj = dynamic_cast<const blinded_balance_object*>(obj);
                  assert( aobj != nullptr );
                  result.reserve( aobj->owner.account_auths.size() );
                  for( const auto& a : aobj->owner.account_auths )
                     result.push_back( a.first );
                  break;
               } case impl_block_summary_object_type:
                  break;
                 case impl_account_transaction_history_object_type:
                  break;
                 case impl_chain_property_object_type:
                  break;
                 case impl_witness_schedule_object_type:
                  break;
                 case impl_budget_record_object_type:
                  break;
<<<<<<< HEAD
=======
                 case impl_special_authority_object_type:
                  break;
                 case impl_buyback_object_type:
                  break;
                 case impl_fba_accumulator_object_type:
                  break;
>>>>>>> 1153d77d
          }
       }
       return result;
    } // end get_relevant_accounts( obj )

    vector<order_history_object> history_api::get_fill_order_history( asset_id_type a, asset_id_type b, uint32_t limit  )const
    {
       FC_ASSERT(_app.chain_database());
       const auto& db = *_app.chain_database();
       if( a > b ) std::swap(a,b);
       const auto& history_idx = db.get_index_type<graphene::market_history::history_index>().indices().get<by_key>();
       history_key hkey;
       hkey.base = a;
       hkey.quote = b;
       hkey.sequence = std::numeric_limits<int64_t>::min();

       uint32_t count = 0;
       auto itr = history_idx.lower_bound( hkey );
       vector<order_history_object> result;
       while( itr != history_idx.end() && count < limit)
       {
          if( itr->key.base != a || itr->key.quote != b ) break;
          result.push_back( *itr );
          ++itr;
          ++count;
       }

       return result;
    }

    vector<operation_history_object> history_api::get_account_history(account_id_type account, operation_history_id_type stop, unsigned limit, operation_history_id_type start) const
    {
       FC_ASSERT(_app.chain_database());
       const auto& db = *_app.chain_database();
       FC_ASSERT(limit <= 100);
       vector<operation_history_object> result;
       const auto& stats = account(db).statistics(db);
       if(stats.most_recent_op == account_transaction_history_id_type()) return result;
       const account_transaction_history_object* node = &stats.most_recent_op(db);
       if(start == operation_history_id_type())
          start = node->id;
       while(node && node->operation_id.instance.value > stop.instance.value && result.size() < limit)
       {
          if(node->id.instance() <= start.instance.value)
             result.push_back(node->operation_id(db));
          if(node->next == account_transaction_history_id_type())
             node = nullptr;
          else node = db.find(node->next);
       }
       return result;
    }

    flat_set<uint32_t> history_api::get_market_history_buckets()const
    {
       auto hist = _app.get_plugin<market_history_plugin>( "market_history" );
       FC_ASSERT( hist );
       return hist->tracked_buckets();
    }

    vector<bucket_object> history_api::get_market_history( asset_id_type a, asset_id_type b,
                                                           uint32_t bucket_seconds, fc::time_point_sec start, fc::time_point_sec end )const
    { try {
       FC_ASSERT(_app.chain_database());
       const auto& db = *_app.chain_database();
       vector<bucket_object> result;
       result.reserve(200);

       if( a > b ) std::swap(a,b);

       const auto& bidx = db.get_index_type<bucket_index>();
       const auto& by_key_idx = bidx.indices().get<by_key>();

       auto itr = by_key_idx.lower_bound( bucket_key( a, b, bucket_seconds, start ) );
       while( itr != by_key_idx.end() && itr->key.open <= end && result.size() < 200 )
       {
          if( !(itr->key.base == a && itr->key.quote == b && itr->key.seconds == bucket_seconds) )
          {
            return result;
          }
          result.push_back(*itr);
          ++itr;
       }
       return result;
    } FC_CAPTURE_AND_RETHROW( (a)(b)(bucket_seconds)(start)(end) ) }
    
    crypto_api::crypto_api(){};
    
    blind_signature crypto_api::blind_sign( const extended_private_key_type& key, const blinded_hash& hash, int i )
    {
       return fc::ecc::extended_private_key( key ).blind_sign( hash, i );
    }
         
    signature_type crypto_api::unblind_signature( const extended_private_key_type& key,
                                                     const extended_public_key_type& bob,
                                                     const blind_signature& sig,
                                                     const fc::sha256& hash,
                                                     int i )
    {
       return fc::ecc::extended_private_key( key ).unblind_signature( extended_public_key( bob ), sig, hash, i );
    }
                                                               
    commitment_type crypto_api::blind( const blind_factor_type& blind, uint64_t value )
    {
       return fc::ecc::blind( blind, value );
    }
   
    blind_factor_type crypto_api::blind_sum( const std::vector<blind_factor_type>& blinds_in, uint32_t non_neg )
    {
       return fc::ecc::blind_sum( blinds_in, non_neg );
    }
   
    bool crypto_api::verify_sum( const std::vector<commitment_type>& commits_in, const std::vector<commitment_type>& neg_commits_in, int64_t excess )
    {
       return fc::ecc::verify_sum( commits_in, neg_commits_in, excess );
    }
    
    verify_range_result crypto_api::verify_range( const commitment_type& commit, const std::vector<char>& proof )
    {
       verify_range_result result;
       result.success = fc::ecc::verify_range( result.min_val, result.max_val, commit, proof );
       return result;
    }
    
    std::vector<char> crypto_api::range_proof_sign( uint64_t min_value, 
                                                    const commitment_type& commit, 
                                                    const blind_factor_type& commit_blind, 
                                                    const blind_factor_type& nonce,
                                                    int8_t base10_exp,
                                                    uint8_t min_bits,
                                                    uint64_t actual_value )
    {
       return fc::ecc::range_proof_sign( min_value, commit, commit_blind, nonce, base10_exp, min_bits, actual_value );
    }
                               
    verify_range_proof_rewind_result crypto_api::verify_range_proof_rewind( const blind_factor_type& nonce,
                                                                            const commitment_type& commit, 
                                                                            const std::vector<char>& proof )
    {
       verify_range_proof_rewind_result result;
       result.success = fc::ecc::verify_range_proof_rewind( result.blind_out, 
                                                            result.value_out, 
                                                            result.message_out, 
                                                            nonce, 
                                                            result.min_val, 
                                                            result.max_val, 
                                                            const_cast< commitment_type& >( commit ), 
                                                            proof );
       return result;
    }
                                    
    range_proof_info crypto_api::range_get_info( const std::vector<char>& proof )
    {
       return fc::ecc::range_get_info( proof );
    }

} } // graphene::app<|MERGE_RESOLUTION|>--- conflicted
+++ resolved
@@ -300,19 +300,11 @@
           switch( (impl_object_type)obj->id.type() )
           {
                  case impl_global_property_object_type:
-<<<<<<< HEAD
                   break;
                  case impl_dynamic_global_property_object_type:
                   break;
                  case impl_reserved0_object_type:
                   break;
-=======
-                  break;
-                 case impl_dynamic_global_property_object_type:
-                  break;
-                 case impl_reserved0_object_type:
-                  break;
->>>>>>> 1153d77d
                  case impl_asset_dynamic_data_type:
                   break;
                  case impl_asset_bitasset_data_type:
@@ -352,15 +344,12 @@
                   break;
                  case impl_budget_record_object_type:
                   break;
-<<<<<<< HEAD
-=======
                  case impl_special_authority_object_type:
                   break;
                  case impl_buyback_object_type:
                   break;
                  case impl_fba_accumulator_object_type:
                   break;
->>>>>>> 1153d77d
           }
        }
        return result;
