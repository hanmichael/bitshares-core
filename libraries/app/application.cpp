/*
 * Copyright (c) 2015 Cryptonomex, Inc., and contributors.
 *
 * The MIT License
 *
 * Permission is hereby granted, free of charge, to any person obtaining a copy
 * of this software and associated documentation files (the "Software"), to deal
 * in the Software without restriction, including without limitation the rights
 * to use, copy, modify, merge, publish, distribute, sublicense, and/or sell
 * copies of the Software, and to permit persons to whom the Software is
 * furnished to do so, subject to the following conditions:
 *
 * The above copyright notice and this permission notice shall be included in
 * all copies or substantial portions of the Software.
 *
 * THE SOFTWARE IS PROVIDED "AS IS", WITHOUT WARRANTY OF ANY KIND, EXPRESS OR
 * IMPLIED, INCLUDING BUT NOT LIMITED TO THE WARRANTIES OF MERCHANTABILITY,
 * FITNESS FOR A PARTICULAR PURPOSE AND NONINFRINGEMENT. IN NO EVENT SHALL THE
 * AUTHORS OR COPYRIGHT HOLDERS BE LIABLE FOR ANY CLAIM, DAMAGES OR OTHER
 * LIABILITY, WHETHER IN AN ACTION OF CONTRACT, TORT OR OTHERWISE, ARISING FROM,
 * OUT OF OR IN CONNECTION WITH THE SOFTWARE OR THE USE OR OTHER DEALINGS IN
 * THE SOFTWARE.
 */
#include <graphene/app/api.hpp>
#include <graphene/app/api_access.hpp>
#include <graphene/app/application.hpp>
#include <graphene/app/plugin.hpp>

#include <graphene/chain/protocol/fee_schedule.hpp>
#include <graphene/chain/protocol/types.hpp>
#include <graphene/time/time.hpp>

#include <graphene/egenesis/egenesis.hpp>

#include <graphene/net/core_messages.hpp>
#include <graphene/net/exceptions.hpp>

#include <graphene/time/time.hpp>

#include <graphene/utilities/key_conversion.hpp>
#include <graphene/chain/worker_evaluator.hpp>

#include <fc/smart_ref_impl.hpp>

#include <fc/io/fstream.hpp>
#include <fc/rpc/api_connection.hpp>
#include <fc/rpc/websocket_api.hpp>
#include <fc/network/resolve.hpp>

#include <boost/filesystem/path.hpp>
#include <boost/signals2.hpp>
#include <boost/range/algorithm/reverse.hpp>

#include <iostream>

#include <fc/log/file_appender.hpp>
#include <fc/log/logger.hpp>
#include <fc/log/logger_config.hpp>

#include <boost/range/adaptor/reversed.hpp>

namespace graphene { namespace app {
using net::item_hash_t;
using net::item_id;
using net::message;
using net::block_message;
using net::trx_message;

using chain::block_header;
using chain::signed_block_header;
using chain::signed_block;
using chain::block_id_type;

using std::vector;

namespace bpo = boost::program_options;

namespace detail {

   genesis_state_type create_example_genesis() {
      auto nathan_key = fc::ecc::private_key::regenerate(fc::sha256::hash(string("nathan")));
      dlog("Allocating all stake to ${key}", ("key", utilities::key_to_wif(nathan_key)));
      genesis_state_type initial_state;
      initial_state.initial_parameters.current_fees = fee_schedule::get_default();//->set_all_fees(GRAPHENE_BLOCKCHAIN_PRECISION);
      initial_state.initial_active_witnesses = GRAPHENE_DEFAULT_MIN_WITNESS_COUNT;
      initial_state.initial_timestamp = time_point_sec(time_point::now().sec_since_epoch() /
            initial_state.initial_parameters.block_interval *
            initial_state.initial_parameters.block_interval);
      for( uint64_t i = 0; i < initial_state.initial_active_witnesses; ++i )
      {
         auto name = "init"+fc::to_string(i);
         initial_state.initial_accounts.emplace_back(name,
                                                     nathan_key.get_public_key(),
                                                     nathan_key.get_public_key(),
                                                     true);
         initial_state.initial_committee_candidates.push_back({name});
         initial_state.initial_witness_candidates.push_back({name, nathan_key.get_public_key()});
      }

      initial_state.initial_accounts.emplace_back("nathan", nathan_key.get_public_key());
      initial_state.initial_balances.push_back({nathan_key.get_public_key(),
                                                GRAPHENE_SYMBOL,
                                                GRAPHENE_MAX_SHARE_SUPPLY});
      initial_state.initial_chain_id = fc::sha256::hash( "BOGUS" );

      return initial_state;
   }

   class application_impl : public net::node_delegate
   {
   public:
      fc::optional<fc::temp_file> _lock_file;
      bool _is_block_producer = false;
      bool _force_validate = false;

      void reset_p2p_node(const fc::path& data_dir)
      { try {
         _p2p_network = std::make_shared<net::node>("BitShares Reference Implementation");

         _p2p_network->load_configuration(data_dir / "p2p");
         _p2p_network->set_node_delegate(this);

         if( _options->count("seed-node") )
         {
            auto seeds = _options->at("seed-node").as<vector<string>>();
            for( const string& endpoint_string : seeds )
            {
               try {
                  std::vector<fc::ip::endpoint> endpoints = resolve_string_to_ip_endpoints(endpoint_string);
                  for (const fc::ip::endpoint& endpoint : endpoints)
                  {
                     ilog("Adding seed node ${endpoint}", ("endpoint", endpoint));
                     _p2p_network->add_node(endpoint);
                     _p2p_network->connect_to_endpoint(endpoint);
                  }
               } catch( const fc::exception& e ) {
                  wlog( "caught exception ${e} while adding seed node ${endpoint}",
                           ("e", e.to_detail_string())("endpoint", endpoint_string) );
               }
            }
         }

         if( _options->count("seed-nodes") )
         {
            auto seeds_str = _options->at("seed-nodes").as<string>();
            auto seeds = fc::json::from_string(seeds_str).as<vector<string>>();
            for( const string& endpoint_string : seeds )
            {
               try {
                  std::vector<fc::ip::endpoint> endpoints = resolve_string_to_ip_endpoints(endpoint_string);
                  for (const fc::ip::endpoint& endpoint : endpoints)
                  {
                     ilog("Adding seed node ${endpoint}", ("endpoint", endpoint));
                     _p2p_network->add_node(endpoint);
                  }
               } catch( const fc::exception& e ) {
                  wlog( "caught exception ${e} while adding seed node ${endpoint}",
                           ("e", e.to_detail_string())("endpoint", endpoint_string) );
               }
            }
         }
         else
         {
            vector<string> seeds = {
               "faucet.bitshares.org:1776",
               "bitshares.openledger.info:1776",
               "bts-seed1.abit-more.com:62015", // abit
               "seed.blocktrades.us:1776",
               "seed.bitsharesnodes.com:1776", // wackou
               "seed04.bitsharesnodes.com:1776", // thom
               "seed05.bitsharesnodes.com:1776", // thom
               "seed06.bitsharesnodes.com:1776", // thom
               "seed07.bitsharesnodes.com:1776", // thom
               "seed.cubeconnex.com:1777", // cube 
               "54.85.252.77:39705", // lafona
               "104.236.144.84:1777", // puppies
               "40.127.190.171:1777", // betax
               "185.25.22.21:1776", // liondani (greece)
<<<<<<< HEAD
               "212.47.249.84:50696", // iHashFury (France)
               "104.168.154.160:50696", // iHashFury (USA)
               "128.199.143.47:2015", // Harvey
               "seed.roelandp.nl:1776" // @roelandp (canada)
=======
               "212.47.249.84:50696", // iHashFury
               "128.199.143.47:2015" // Harvey
>>>>>>> 4d0d3fb3
            };
            for( const string& endpoint_string : seeds )
            {
               try {
                  std::vector<fc::ip::endpoint> endpoints = resolve_string_to_ip_endpoints(endpoint_string);
                  for (const fc::ip::endpoint& endpoint : endpoints)
                  {
                     ilog("Adding seed node ${endpoint}", ("endpoint", endpoint));
                     _p2p_network->add_node(endpoint);
                  }
               } catch( const fc::exception& e ) {
                  wlog( "caught exception ${e} while adding seed node ${endpoint}",
                           ("e", e.to_detail_string())("endpoint", endpoint_string) );
               }
            }
         }

         if( _options->count("p2p-endpoint") )
            _p2p_network->listen_on_endpoint(fc::ip::endpoint::from_string(_options->at("p2p-endpoint").as<string>()), true);
         else
            _p2p_network->listen_on_port(0, false);
         _p2p_network->listen_to_p2p_network();
         ilog("Configured p2p node to listen on ${ip}", ("ip", _p2p_network->get_actual_listening_endpoint()));

         _p2p_network->connect_to_p2p_network();
         _p2p_network->sync_from(net::item_id(net::core_message_type_enum::block_message_type,
                                              _chain_db->head_block_id()),
                                 std::vector<uint32_t>());
      } FC_CAPTURE_AND_RETHROW() }

      std::vector<fc::ip::endpoint> resolve_string_to_ip_endpoints(const std::string& endpoint_string)
      {
         try
         {
            string::size_type colon_pos = endpoint_string.find(':');
            if (colon_pos == std::string::npos)
               FC_THROW("Missing required port number in endpoint string \"${endpoint_string}\"",
                        ("endpoint_string", endpoint_string));
            std::string port_string = endpoint_string.substr(colon_pos + 1);
            try
            {
               uint16_t port = boost::lexical_cast<uint16_t>(port_string);

               std::string hostname = endpoint_string.substr(0, colon_pos);
               std::vector<fc::ip::endpoint> endpoints = fc::resolve(hostname, port);
               if (endpoints.empty())
                  FC_THROW_EXCEPTION(fc::unknown_host_exception, "The host name can not be resolved: ${hostname}", ("hostname", hostname));
               return endpoints;
            }
            catch (const boost::bad_lexical_cast&)
            {
               FC_THROW("Bad port: ${port}", ("port", port_string));
            }
         }
         FC_CAPTURE_AND_RETHROW((endpoint_string))
      }

      void reset_websocket_server()
      { try {
         if( !_options->count("rpc-endpoint") )
            return;

         bool enable_deflate_compression = _options->count("enable-permessage-deflate") != 0;

         _websocket_server = std::make_shared<fc::http::websocket_server>(enable_deflate_compression);

         _websocket_server->on_connection([&]( const fc::http::websocket_connection_ptr& c ){
            auto wsc = std::make_shared<fc::rpc::websocket_api_connection>(*c);
            auto login = std::make_shared<graphene::app::login_api>( std::ref(*_self) );
            auto db_api = std::make_shared<graphene::app::database_api>( std::ref(*_self->chain_database()) );
            wsc->register_api(fc::api<graphene::app::database_api>(db_api));
            wsc->register_api(fc::api<graphene::app::login_api>(login));
            c->set_session_data( wsc );
         });
         ilog("Configured websocket rpc to listen on ${ip}", ("ip",_options->at("rpc-endpoint").as<string>()));
         _websocket_server->listen( fc::ip::endpoint::from_string(_options->at("rpc-endpoint").as<string>()) );
         _websocket_server->start_accept();
      } FC_CAPTURE_AND_RETHROW() }


      void reset_websocket_tls_server()
      { try {
         if( !_options->count("rpc-tls-endpoint") )
            return;
         if( !_options->count("server-pem") )
         {
            wlog( "Please specify a server-pem to use rpc-tls-endpoint" );
            return;
         }

         string password = _options->count("server-pem-password") ? _options->at("server-pem-password").as<string>() : "";
         bool enable_deflate_compression = _options->count("enable-permessage-deflate") != 0;
         _websocket_tls_server = std::make_shared<fc::http::websocket_tls_server>( _options->at("server-pem").as<string>(), password, enable_deflate_compression );

         _websocket_tls_server->on_connection([&]( const fc::http::websocket_connection_ptr& c ){
            auto wsc = std::make_shared<fc::rpc::websocket_api_connection>(*c);
            auto login = std::make_shared<graphene::app::login_api>( std::ref(*_self) );
            auto db_api = std::make_shared<graphene::app::database_api>( std::ref(*_self->chain_database()) );
            wsc->register_api(fc::api<graphene::app::database_api>(db_api));
            wsc->register_api(fc::api<graphene::app::login_api>(login));
            c->set_session_data( wsc );
         });
         ilog("Configured websocket TLS rpc to listen on ${ip}", ("ip",_options->at("rpc-tls-endpoint").as<string>()));
         _websocket_tls_server->listen( fc::ip::endpoint::from_string(_options->at("rpc-tls-endpoint").as<string>()) );
         _websocket_tls_server->start_accept();
      } FC_CAPTURE_AND_RETHROW() }

      application_impl(application* self)
         : _self(self),
           _chain_db(std::make_shared<chain::database>())
      {
      }

      ~application_impl()
      {
         fc::remove_all(_data_dir / "blockchain/dblock");
      }

      void set_dbg_init_key( genesis_state_type& genesis, const std::string& init_key )
      {
         flat_set< std::string > initial_witness_names;
         public_key_type init_pubkey( init_key );
         for( uint64_t i=0; i<genesis.initial_active_witnesses; i++ )
            genesis.initial_witness_candidates[i].block_signing_key = init_pubkey;
         return;
      }

      void startup()
      { try {
         bool clean = !fc::exists(_data_dir / "blockchain/dblock");
         fc::create_directories(_data_dir / "blockchain/dblock");

         auto initial_state = [&] {
            ilog("Initializing database...");
            if( _options->count("genesis-json") )
            {
               std::string genesis_str;
               fc::read_file_contents( _options->at("genesis-json").as<boost::filesystem::path>(), genesis_str );
               genesis_state_type genesis = fc::json::from_string( genesis_str ).as<genesis_state_type>();
               bool modified_genesis = false;
               if( _options->count("genesis-timestamp") )
               {
                  genesis.initial_timestamp = fc::time_point_sec( graphene::time::now() ) + genesis.initial_parameters.block_interval + _options->at("genesis-timestamp").as<uint32_t>();
                  genesis.initial_timestamp -= genesis.initial_timestamp.sec_since_epoch() % genesis.initial_parameters.block_interval;
                  modified_genesis = true;
                  std::cerr << "Used genesis timestamp:  " << genesis.initial_timestamp.to_iso_string() << " (PLEASE RECORD THIS)\n";
               }
               if( _options->count("dbg-init-key") )
               {
                  std::string init_key = _options->at( "dbg-init-key" ).as<string>();
                  FC_ASSERT( genesis.initial_witness_candidates.size() >= genesis.initial_active_witnesses );
                  set_dbg_init_key( genesis, init_key );
                  modified_genesis = true;
                  std::cerr << "Set init witness key to " << init_key << "\n";
               }
               if( modified_genesis )
               {
                  std::cerr << "WARNING:  GENESIS WAS MODIFIED, YOUR CHAIN ID MAY BE DIFFERENT\n";
                  genesis_str += "BOGUS";
                  genesis.initial_chain_id = fc::sha256::hash( genesis_str );
               }
               else
                  genesis.initial_chain_id = fc::sha256::hash( genesis_str );
               return genesis;
            }
            else
            {
               std::string egenesis_json;
               graphene::egenesis::compute_egenesis_json( egenesis_json );
               FC_ASSERT( egenesis_json != "" );
               FC_ASSERT( graphene::egenesis::get_egenesis_json_hash() == fc::sha256::hash( egenesis_json ) );
               auto genesis = fc::json::from_string( egenesis_json ).as<genesis_state_type>();
               genesis.initial_chain_id = fc::sha256::hash( egenesis_json );
               return genesis;
            }
         };

         if( _options->count("resync-blockchain") )
            _chain_db->wipe(_data_dir / "blockchain", true);

         flat_map<uint32_t,block_id_type> loaded_checkpoints;
         if( _options->count("checkpoint") )
         {
            auto cps = _options->at("checkpoint").as<vector<string>>();
            loaded_checkpoints.reserve( cps.size() );
            for( auto cp : cps )
            {
               auto item = fc::json::from_string(cp).as<std::pair<uint32_t,block_id_type> >();
               loaded_checkpoints[item.first] = item.second;
            }
         }
         _chain_db->add_checkpoints( loaded_checkpoints );

         if( _options->count("replay-blockchain") )
         {
            ilog("Replaying blockchain on user request.");
            _chain_db->reindex(_data_dir/"blockchain", initial_state());
         } else if( clean ) {

            auto is_new = [&]() -> bool
            {
               // directory doesn't exist
               if( !fc::exists( _data_dir ) )
                  return true;
               // if directory exists but is empty, return true; else false.
               return ( fc::directory_iterator( _data_dir ) == fc::directory_iterator() );
            };

            auto is_outdated = [&]() -> bool
            {
               if( !fc::exists( _data_dir / "db_version" ) )
                  return true;
               std::string version_str;
               fc::read_file_contents( _data_dir / "db_version", version_str );
               return (version_str != GRAPHENE_CURRENT_DB_VERSION);
            };

            bool need_reindex = (!is_new() && is_outdated());
            std::string reindex_reason = "version upgrade";

            if( !need_reindex )
            {
               try
               {
                  _chain_db->open(_data_dir / "blockchain", initial_state);
               }
               catch( const fc::exception& e )
               {
                  ilog( "caught exception ${e} in open()", ("e", e.to_detail_string()) );
                  need_reindex = true;
                  reindex_reason = "exception in open()";
               }
            }

            if( need_reindex )
            {
               ilog("Replaying blockchain due to ${reason}", ("reason", reindex_reason) );

               fc::remove_all( _data_dir / "db_version" );
               _chain_db->reindex(_data_dir / "blockchain", initial_state());

               // doing this down here helps ensure that DB will be wiped
               // if any of the above steps were interrupted on a previous run
               if( !fc::exists( _data_dir / "db_version" ) )
               {
                  std::ofstream db_version(
                     (_data_dir / "db_version").generic_string().c_str(),
                     std::ios::out | std::ios::binary | std::ios::trunc );
                  std::string version_string = GRAPHENE_CURRENT_DB_VERSION;
                  db_version.write( version_string.c_str(), version_string.size() );
                  db_version.close();
               }
            }
         } else {
            wlog("Detected unclean shutdown. Replaying blockchain...");
            _chain_db->reindex(_data_dir / "blockchain", initial_state());
         }

         if (!_options->count("genesis-json") &&
             _chain_db->get_chain_id() != graphene::egenesis::get_egenesis_chain_id()) {
            elog("Detected old database. Nuking and starting over.");
            _chain_db->wipe(_data_dir / "blockchain", true);
            _chain_db.reset();
            _chain_db = std::make_shared<chain::database>();
            _chain_db->add_checkpoints(loaded_checkpoints);
            _chain_db->open(_data_dir / "blockchain", initial_state);
         }

         if( _options->count("force-validate") )
         {
            ilog( "All transaction signatures will be validated" );
            _force_validate = true;
         }

         graphene::time::now();

         if( _options->count("api-access") )
            _apiaccess = fc::json::from_file( _options->at("api-access").as<boost::filesystem::path>() )
               .as<api_access>();
         else
         {
            // TODO:  Remove this generous default access policy
            // when the UI logs in properly
            _apiaccess = api_access();
            api_access_info wild_access;
            wild_access.password_hash_b64 = "*";
            wild_access.password_salt_b64 = "*";
            wild_access.allowed_apis.push_back( "database_api" );
            wild_access.allowed_apis.push_back( "network_broadcast_api" );
            wild_access.allowed_apis.push_back( "history_api" );
            wild_access.allowed_apis.push_back( "crypto_api" );
            _apiaccess.permission_map["*"] = wild_access;
         }

         reset_p2p_node(_data_dir);
         reset_websocket_server();
         reset_websocket_tls_server();
      } FC_LOG_AND_RETHROW() }

      optional< api_access_info > get_api_access_info(const string& username)const
      {
         optional< api_access_info > result;
         auto it = _apiaccess.permission_map.find(username);
         if( it == _apiaccess.permission_map.end() )
         {
            it = _apiaccess.permission_map.find("*");
            if( it == _apiaccess.permission_map.end() )
               return result;
         }
         return it->second;
      }

      void set_api_access_info(const string& username, api_access_info&& permissions)
      {
         _apiaccess.permission_map.insert(std::make_pair(username, std::move(permissions)));
      }

      /**
       * If delegate has the item, the network has no need to fetch it.
       */
      virtual bool has_item(const net::item_id& id) override
      {
         try
         {
            if( id.item_type == graphene::net::block_message_type )
               return _chain_db->is_known_block(id.item_hash);
            else
               return _chain_db->is_known_transaction(id.item_hash);
         }
         FC_CAPTURE_AND_RETHROW( (id) )
      }

      /**
       * @brief allows the application to validate an item prior to broadcasting to peers.
       *
       * @param sync_mode true if the message was fetched through the sync process, false during normal operation
       * @returns true if this message caused the blockchain to switch forks, false if it did not
       *
       * @throws exception if error validating the item, otherwise the item is safe to broadcast on.
       */
      virtual bool handle_block(const graphene::net::block_message& blk_msg, bool sync_mode,
                                std::vector<fc::uint160_t>& contained_transaction_message_ids) override
      { try {

         auto latency = graphene::time::now() - blk_msg.block.timestamp;
         FC_ASSERT( (latency.count()/1000) > -5000, "Rejecting block with timestamp in the future" );
         if (!sync_mode || blk_msg.block.block_num() % 10000 == 0)
         {
            const auto& witness = blk_msg.block.witness(*_chain_db);
            const auto& witness_account = witness.witness_account(*_chain_db);
            auto last_irr = _chain_db->get_dynamic_global_properties().last_irreversible_block_num;
            ilog("Got block: #${n} time: ${t} latency: ${l} ms from: ${w}  irreversible: ${i} (-${d})", 
                 ("t",blk_msg.block.timestamp)
                 ("n", blk_msg.block.block_num())
                 ("l", (latency.count()/1000))
                 ("w",witness_account.name)
                 ("i",last_irr)("d",blk_msg.block.block_num()-last_irr) );
         }

         try {
            // TODO: in the case where this block is valid but on a fork that's too old for us to switch to,
            // you can help the network code out by throwing a block_older_than_undo_history exception.
            // when the net code sees that, it will stop trying to push blocks from that chain, but
            // leave that peer connected so that they can get sync blocks from us
            bool result = _chain_db->push_block(blk_msg.block, (_is_block_producer | _force_validate) ? database::skip_nothing : database::skip_transaction_signatures);

            // the block was accepted, so we now know all of the transactions contained in the block
            if (!sync_mode)
            {
               // if we're not in sync mode, there's a chance we will be seeing some transactions
               // included in blocks before we see the free-floating transaction itself.  If that
               // happens, there's no reason to fetch the transactions, so  construct a list of the
               // transaction message ids we no longer need.
               // during sync, it is unlikely that we'll see any old
               for (const processed_transaction& transaction : blk_msg.block.transactions)
               {
                  graphene::net::trx_message transaction_message(transaction);
                  contained_transaction_message_ids.push_back(graphene::net::message(transaction_message).id());
               }
            }

            return result;
         } catch ( const graphene::chain::unlinkable_block_exception& e ) {
            // translate to a graphene::net exception
            elog("Error when pushing block:\n${e}", ("e", e.to_detail_string()));
            FC_THROW_EXCEPTION(graphene::net::unlinkable_block_exception, "Error when pushing block:\n${e}", ("e", e.to_detail_string()));
         } catch( const fc::exception& e ) {
            elog("Error when pushing block:\n${e}", ("e", e.to_detail_string()));
            throw;
         }

         if( !_is_finished_syncing && !sync_mode )
         {
            _is_finished_syncing = true;
            _self->syncing_finished();
         }
      } FC_CAPTURE_AND_RETHROW( (blk_msg)(sync_mode) ) }

      virtual void handle_transaction(const graphene::net::trx_message& transaction_message) override
      { try {
         static fc::time_point last_call;
         static int trx_count = 0;
         ++trx_count;
         auto now = fc::time_point::now();
         if( now - last_call > fc::seconds(1) ) {
            ilog("Got ${c} transactions from network", ("c",trx_count) );
            last_call = now;
            trx_count = 0;
         }

         _chain_db->push_transaction( transaction_message.trx );
      } FC_CAPTURE_AND_RETHROW( (transaction_message) ) }

      virtual void handle_message(const message& message_to_process) override
      {
         // not a transaction, not a block
         FC_THROW( "Invalid Message Type" );
      }

      bool is_included_block(const block_id_type& block_id)
      {
        uint32_t block_num = block_header::num_from_id(block_id);
        block_id_type block_id_in_preferred_chain = _chain_db->get_block_id_for_num(block_num);
        return block_id == block_id_in_preferred_chain;
      }

      /**
       * Assuming all data elements are ordered in some way, this method should
       * return up to limit ids that occur *after* the last ID in synopsis that
       * we recognize.
       *
       * On return, remaining_item_count will be set to the number of items
       * in our blockchain after the last item returned in the result,
       * or 0 if the result contains the last item in the blockchain
       */
      virtual std::vector<item_hash_t> get_block_ids(const std::vector<item_hash_t>& blockchain_synopsis,
                                                     uint32_t& remaining_item_count,
                                                     uint32_t limit) override
      { try {
         vector<block_id_type> result;
         remaining_item_count = 0;
         if( _chain_db->head_block_num() == 0 )
            return result;

         result.reserve(limit);
         block_id_type last_known_block_id;
         
         if (blockchain_synopsis.empty() ||
             (blockchain_synopsis.size() == 1 && blockchain_synopsis[0] == block_id_type()))
         {
           // peer has sent us an empty synopsis meaning they have no blocks.
           // A bug in old versions would cause them to send a synopsis containing block 000000000
           // when they had an empty blockchain, so pretend they sent the right thing here.

           // do nothing, leave last_known_block_id set to zero
         }
         else
         {
           bool found_a_block_in_synopsis = false;
           for (const item_hash_t& block_id_in_synopsis : boost::adaptors::reverse(blockchain_synopsis))
             if (block_id_in_synopsis == block_id_type() ||
                 (_chain_db->is_known_block(block_id_in_synopsis) && is_included_block(block_id_in_synopsis)))
             {
               last_known_block_id = block_id_in_synopsis;
               found_a_block_in_synopsis = true;
               break;
             }
           if (!found_a_block_in_synopsis)
             FC_THROW_EXCEPTION(graphene::net::peer_is_on_an_unreachable_fork, "Unable to provide a list of blocks starting at any of the blocks in peer's synopsis");
         }
         for( uint32_t num = block_header::num_from_id(last_known_block_id);
              num <= _chain_db->head_block_num() && result.size() < limit;
              ++num )
            if( num > 0 )
               result.push_back(_chain_db->get_block_id_for_num(num));

         if( !result.empty() && block_header::num_from_id(result.back()) < _chain_db->head_block_num() )
            remaining_item_count = _chain_db->head_block_num() - block_header::num_from_id(result.back());

         return result;
      } FC_CAPTURE_AND_RETHROW( (blockchain_synopsis)(remaining_item_count)(limit) ) }

      /**
       * Given the hash of the requested data, fetch the body.
       */
      virtual message get_item(const item_id& id) override
      { try {
        // ilog("Request for item ${id}", ("id", id));
         if( id.item_type == graphene::net::block_message_type )
         {
            auto opt_block = _chain_db->fetch_block_by_id(id.item_hash);
            if( !opt_block )
               elog("Couldn't find block ${id} -- corresponding ID in our chain is ${id2}",
                    ("id", id.item_hash)("id2", _chain_db->get_block_id_for_num(block_header::num_from_id(id.item_hash))));
            FC_ASSERT( opt_block.valid() );
            // ilog("Serving up block #${num}", ("num", opt_block->block_num()));
            return block_message(std::move(*opt_block));
         }
         return trx_message( _chain_db->get_recent_transaction( id.item_hash ) );
      } FC_CAPTURE_AND_RETHROW( (id) ) }

      virtual chain_id_type get_chain_id()const override
      {
         return _chain_db->get_chain_id();
      }

      /**
       * Returns a synopsis of the blockchain used for syncing.  This consists of a list of 
       * block hashes at intervals exponentially increasing towards the genesis block.
       * When syncing to a peer, the peer uses this data to determine if we're on the same
       * fork as they are, and if not, what blocks they need to send us to get us on their
       * fork.
       *
       * In the over-simplified case, this is a straighforward synopsis of our current 
       * preferred blockchain; when we first connect up to a peer, this is what we will be sending.
       * It looks like this:
       *   If the blockchain is empty, it will return the empty list.
       *   If the blockchain has one block, it will return a list containing just that block.
       *   If it contains more than one block:
       *     the first element in the list will be the hash of the highest numbered block that
       *         we cannot undo
       *     the second element will be the hash of an item at the half way point in the undoable
       *         segment of the blockchain
       *     the third will be ~3/4 of the way through the undoable segment of the block chain
       *     the fourth will be at ~7/8...
       *       &c.
       *     the last item in the list will be the hash of the most recent block on our preferred chain
       * so if the blockchain had 26 blocks labeled a - z, the synopsis would be:
       *    a n u x z
       * the idea being that by sending a small (<30) number of block ids, we can summarize a huge 
       * blockchain.  The block ids are more dense near the end of the chain where because we are
       * more likely to be almost in sync when we first connect, and forks are likely to be short.
       * If the peer we're syncing with in our example is on a fork that started at block 'v',
       * then they will reply to our synopsis with a list of all blocks starting from block 'u',
       * the last block they know that we had in common.
       *
       * In the real code, there are several complications.
       *
       * First, as an optimization, we don't usually send a synopsis of the entire blockchain, we
       * send a synopsis of only the segment of the blockchain that we have undo data for.  If their
       * fork doesn't build off of something in our undo history, we would be unable to switch, so there's
       * no reason to fetch the blocks.
       *
       * Second, when a peer replies to our initial synopsis and gives us a list of the blocks they think
       * we are missing, they only send a chunk of a few thousand blocks at once.  After we get those 
       * block ids, we need to request more blocks by sending another synopsis (we can't just say "send me
       * the next 2000 ids" because they may have switched forks themselves and they don't track what
       * they've sent us).  For faster performance, we want to get a fairly long list of block ids first,
       * then start downloading the blocks.
       * The peer doesn't handle these follow-up block id requests any different from the initial request;
       * it treats the synopsis we send as our blockchain and bases its response entirely off that.  So to
       * get the response we want (the next chunk of block ids following the last one they sent us, or, 
       * failing that, the shortest fork off of the last list of block ids they sent), we need to construct
       * a synopsis as if our blockchain was made up of:
       *    1. the blocks in our block chain up to the fork point (if there is a fork) or the head block (if no fork)
       *    2. the blocks we've already pushed from their fork (if there's a fork)
       *    3. the block ids they've previously sent us
       * Segment 3 is handled in the p2p code, it just tells us the number of blocks it has (in 
       * number_of_blocks_after_reference_point) so we can leave space in the synopsis for them.
       * We're responsible for constructing the synopsis of Segments 1 and 2 from our active blockchain and
       * fork database.  The reference_point parameter is the last block from that peer that has been
       * successfully pushed to the blockchain, so that tells us whether the peer is on a fork or on
       * the main chain.
       */
      virtual std::vector<item_hash_t> get_blockchain_synopsis(const item_hash_t& reference_point, 
                                                               uint32_t number_of_blocks_after_reference_point) override
      { try {
          std::vector<item_hash_t> synopsis;
          synopsis.reserve(30);
          uint32_t high_block_num;
          uint32_t non_fork_high_block_num;
          uint32_t low_block_num = _chain_db->last_non_undoable_block_num();
          std::vector<block_id_type> fork_history;

          if (reference_point != item_hash_t())
          {
            // the node is asking for a summary of the block chain up to a specified
            // block, which may or may not be on a fork
            // for now, assume it's not on a fork
            if (is_included_block(reference_point))
            {
              // reference_point is a block we know about and is on the main chain
              uint32_t reference_point_block_num = block_header::num_from_id(reference_point);
              assert(reference_point_block_num > 0);
              high_block_num = reference_point_block_num;
              non_fork_high_block_num = high_block_num;

              if (reference_point_block_num < low_block_num)
              {
                // we're on the same fork (at least as far as reference_point) but we've passed 
                // reference point and could no longer undo that far if we diverged after that 
                // block.  This should probably only happen due to a race condition where
                // the network thread calls this function, and then immediately pushes a bunch of blocks, 
                // then the main thread finally processes this function.
                // with the current framework, there's not much we can do to tell the network
                // thread what our current head block is, so we'll just pretend that 
                // our head is actually the reference point.
                // this *may* enable us to fetch blocks that we're unable to push, but that should
                // be a rare case (and correctly handled)
                low_block_num = reference_point_block_num;
              }
            }
            else
            {
              // block is a block we know about, but it is on a fork
              try
              {
                fork_history = _chain_db->get_block_ids_on_fork(reference_point);
                // returns a vector where the last element is the common ancestor with the preferred chain,
                // and the first element is the reference point you passed in
                assert(fork_history.size() >= 2);

                if( fork_history.front() != reference_point )
                {
                   edump( (fork_history)(reference_point) );
                   assert(fork_history.front() == reference_point);
                }
                block_id_type last_non_fork_block = fork_history.back();
                fork_history.pop_back();  // remove the common ancestor
                boost::reverse(fork_history);

                if (last_non_fork_block == block_id_type()) // if the fork goes all the way back to genesis (does graphene's fork db allow this?)
                  non_fork_high_block_num = 0;
                else
                  non_fork_high_block_num = block_header::num_from_id(last_non_fork_block);

                high_block_num = non_fork_high_block_num + fork_history.size();
                assert(high_block_num == block_header::num_from_id(fork_history.back()));
              }
              catch (const fc::exception& e)
              {
                // unable to get fork history for some reason.  maybe not linked?
                // we can't return a synopsis of its chain
                elog("Unable to construct a blockchain synopsis for reference hash ${hash}: ${exception}", ("hash", reference_point)("exception", e));
                throw;
              }
              if (non_fork_high_block_num < low_block_num)
              {
                wlog("Unable to generate a usable synopsis because the peer we're generating it for forked too long ago "
                     "(our chains diverge after block #${non_fork_high_block_num} but only undoable to block #${low_block_num})", 
                     ("low_block_num", low_block_num)
                     ("non_fork_high_block_num", non_fork_high_block_num));
                FC_THROW_EXCEPTION(graphene::net::block_older_than_undo_history, "Peer is are on a fork I'm unable to switch to");
              }
            }
          }
          else
          {
            // no reference point specified, summarize the whole block chain
            high_block_num = _chain_db->head_block_num();
            non_fork_high_block_num = high_block_num;
            if (high_block_num == 0)
              return synopsis; // we have no blocks
          }

          // at this point:
          // low_block_num is the block before the first block we can undo, 
          // non_fork_high_block_num is the block before the fork (if the peer is on a fork, or otherwise it is the same as high_block_num)
          // high_block_num is the block number of the reference block, or the end of the chain if no reference provided

          // true_high_block_num is the ending block number after the network code appends any item ids it 
          // knows about that we don't
          uint32_t true_high_block_num = high_block_num + number_of_blocks_after_reference_point;
          do
          {
            // for each block in the synopsis, figure out where to pull the block id from.
            // if it's <= non_fork_high_block_num, we grab it from the main blockchain;
            // if it's not, we pull it from the fork history
            if (low_block_num <= non_fork_high_block_num)
              synopsis.push_back(_chain_db->get_block_id_for_num(low_block_num));
            else
              synopsis.push_back(fork_history[low_block_num - non_fork_high_block_num - 1]);
            low_block_num += (true_high_block_num - low_block_num + 2) / 2;
          }
          while (low_block_num <= high_block_num);

          //idump((synopsis));
          return synopsis;
      } FC_CAPTURE_AND_RETHROW() }

      /**
       * Call this after the call to handle_message succeeds.
       *
       * @param item_type the type of the item we're synchronizing, will be the same as item passed to the sync_from() call
       * @param item_count the number of items known to the node that haven't been sent to handle_item() yet.
       *                   After `item_count` more calls to handle_item(), the node will be in sync
       */
      virtual void sync_status(uint32_t item_type, uint32_t item_count) override
      {
         // any status reports to GUI go here
      }

      /**
       * Call any time the number of connected peers changes.
       */
      virtual void connection_count_changed(uint32_t c) override
      {
        // any status reports to GUI go here
      }

      virtual uint32_t get_block_number(const item_hash_t& block_id) override
      { try {
         return block_header::num_from_id(block_id);
      } FC_CAPTURE_AND_RETHROW( (block_id) ) }

      /**
       * Returns the time a block was produced (if block_id = 0, returns genesis time).
       * If we don't know about the block, returns time_point_sec::min()
       */
      virtual fc::time_point_sec get_block_time(const item_hash_t& block_id) override
      { try {
         auto opt_block = _chain_db->fetch_block_by_id( block_id );
         if( opt_block.valid() ) return opt_block->timestamp;
         return fc::time_point_sec::min();
      } FC_CAPTURE_AND_RETHROW( (block_id) ) }

      /** returns graphene::time::now() */
      virtual fc::time_point_sec get_blockchain_now() override
      {
         return graphene::time::now();
      }

      virtual item_hash_t get_head_block_id() const override
      {
         return _chain_db->head_block_id();
      }

      virtual uint32_t estimate_last_known_fork_from_git_revision_timestamp(uint32_t unix_timestamp) const override
      {
         return 0; // there are no forks in graphene
      }

      virtual void error_encountered(const std::string& message, const fc::oexception& error) override
      {
         // notify GUI or something cool
      }

      uint8_t get_current_block_interval_in_seconds() const override
      {
         return _chain_db->get_global_properties().parameters.block_interval;
      }

      application* _self;

      fc::path _data_dir;
      const bpo::variables_map* _options = nullptr;
      api_access _apiaccess;

      std::shared_ptr<graphene::chain::database>            _chain_db;
      std::shared_ptr<graphene::net::node>                  _p2p_network;
      std::shared_ptr<fc::http::websocket_server>      _websocket_server;
      std::shared_ptr<fc::http::websocket_tls_server>  _websocket_tls_server;

      std::map<string, std::shared_ptr<abstract_plugin>> _plugins;

      bool _is_finished_syncing = false;
   };

}

application::application()
   : my(new detail::application_impl(this))
{}

application::~application()
{
   if( my->_p2p_network )
   {
      my->_p2p_network->close();
      my->_p2p_network.reset();
   }
   if( my->_chain_db )
   {
      my->_chain_db->close();
   }
}

void application::set_program_options(boost::program_options::options_description& command_line_options,
                                      boost::program_options::options_description& configuration_file_options) const
{
   configuration_file_options.add_options()
         ("p2p-endpoint", bpo::value<string>(), "Endpoint for P2P node to listen on")
         ("seed-node,s", bpo::value<vector<string>>()->composing(), "P2P nodes to connect to on startup (may specify multiple times)")
         ("seed-nodes", bpo::value<string>()->composing(), "JSON array of P2P nodes to connect to on startup")
         ("checkpoint,c", bpo::value<vector<string>>()->composing(), "Pairs of [BLOCK_NUM,BLOCK_ID] that should be enforced as checkpoints.")
         ("rpc-endpoint", bpo::value<string>()->implicit_value("127.0.0.1:8090"), "Endpoint for websocket RPC to listen on")
         ("rpc-tls-endpoint", bpo::value<string>()->implicit_value("127.0.0.1:8089"), "Endpoint for TLS websocket RPC to listen on")
         ("enable-permessage-deflate", "Enable support for per-message deflate compression in the websocket servers "
                                       "(--rpc-endpoint and --rpc-tls-endpoint), disabled by default")
         ("server-pem,p", bpo::value<string>()->implicit_value("server.pem"), "The TLS certificate file for this server")
         ("server-pem-password,P", bpo::value<string>()->implicit_value(""), "Password for this certificate")
         ("genesis-json", bpo::value<boost::filesystem::path>(), "File to read Genesis State from")
         ("dbg-init-key", bpo::value<string>(), "Block signing key to use for init witnesses, overrides genesis file")
         ("api-access", bpo::value<boost::filesystem::path>(), "JSON file specifying API permissions")
         ;
   command_line_options.add(configuration_file_options);
   command_line_options.add_options()
         ("create-genesis-json", bpo::value<boost::filesystem::path>(),
          "Path to create a Genesis State at. If a well-formed JSON file exists at the path, it will be parsed and any "
          "missing fields in a Genesis State will be added, and any unknown fields will be removed. If no file or an "
          "invalid file is found, it will be replaced with an example Genesis State.")
         ("replay-blockchain", "Rebuild object graph by replaying all blocks")
         ("resync-blockchain", "Delete all blocks and re-sync with network from scratch")
         ("force-validate", "Force validation of all transactions")
         ("genesis-timestamp", bpo::value<uint32_t>(), "Replace timestamp from genesis.json with current time plus this many seconds (experts only!)")
         ;
   command_line_options.add(_cli_options);
   configuration_file_options.add(_cfg_options);
}

void application::initialize(const fc::path& data_dir, const boost::program_options::variables_map& options)
{
   my->_data_dir = data_dir;
   my->_options = &options;

   if( options.count("create-genesis-json") )
   {
      fc::path genesis_out = options.at("create-genesis-json").as<boost::filesystem::path>();
      genesis_state_type genesis_state = detail::create_example_genesis();
      if( fc::exists(genesis_out) )
      {
         try {
            genesis_state = fc::json::from_file(genesis_out).as<genesis_state_type>();
         } catch(const fc::exception& e) {
            std::cerr << "Unable to parse existing genesis file:\n" << e.to_string()
                      << "\nWould you like to replace it? [y/N] ";
            char response = std::cin.get();
            if( toupper(response) != 'Y' )
               return;
         }

         std::cerr << "Updating genesis state in file " << genesis_out.generic_string() << "\n";
      } else {
         std::cerr << "Creating example genesis state in file " << genesis_out.generic_string() << "\n";
      }
      fc::json::save_to_file(genesis_state, genesis_out);

      std::exit(EXIT_SUCCESS);
   }
}

void application::startup()
{
   try {
   my->startup();
   } catch ( const fc::exception& e ) {
      elog( "${e}", ("e",e.to_detail_string()) );
      throw;
   } catch ( ... ) {
      elog( "unexpected exception" );
      throw;
   }
}

std::shared_ptr<abstract_plugin> application::get_plugin(const string& name) const
{
   return my->_plugins[name];
}

net::node_ptr application::p2p_node()
{
   return my->_p2p_network;
}

std::shared_ptr<chain::database> application::chain_database() const
{
   return my->_chain_db;
}

void application::set_block_production(bool producing_blocks)
{
   my->_is_block_producer = producing_blocks;
}

optional< api_access_info > application::get_api_access_info( const string& username )const
{
   return my->get_api_access_info( username );
}

void application::set_api_access_info(const string& username, api_access_info&& permissions)
{
   my->set_api_access_info(username, std::move(permissions));
}

bool application::is_finished_syncing() const
{
   return my->_is_finished_syncing;
}

void graphene::app::application::add_plugin(const string& name, std::shared_ptr<graphene::app::abstract_plugin> p)
{
   my->_plugins[name] = p;
}

void application::shutdown_plugins()
{
   for( auto& entry : my->_plugins )
      entry.second->plugin_shutdown();
   return;
}
void application::shutdown()
{
   if( my->_p2p_network )
      my->_p2p_network->close();
   if( my->_chain_db )
      my->_chain_db->close();
}

void application::initialize_plugins( const boost::program_options::variables_map& options )
{
   for( auto& entry : my->_plugins )
      entry.second->plugin_initialize( options );
   return;
}

void application::startup_plugins()
{
   for( auto& entry : my->_plugins )
      entry.second->plugin_startup();
   return;
}

// namespace detail
} }<|MERGE_RESOLUTION|>--- conflicted
+++ resolved
@@ -176,15 +176,9 @@
                "104.236.144.84:1777", // puppies
                "40.127.190.171:1777", // betax
                "185.25.22.21:1776", // liondani (greece)
-<<<<<<< HEAD
-               "212.47.249.84:50696", // iHashFury (France)
-               "104.168.154.160:50696", // iHashFury (USA)
+               "212.47.249.84:50696", // iHashFury
                "128.199.143.47:2015", // Harvey
                "seed.roelandp.nl:1776" // @roelandp (canada)
-=======
-               "212.47.249.84:50696", // iHashFury
-               "128.199.143.47:2015" // Harvey
->>>>>>> 4d0d3fb3
             };
             for( const string& endpoint_string : seeds )
             {
