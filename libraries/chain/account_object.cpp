--- conflicted
+++ resolved
@@ -129,17 +129,6 @@
 }
 
 void account_statistics_object::pay_fee( share_type core_fee, share_type cashback_vesting_threshold )
-<<<<<<< HEAD
-{
-   if( core_fee > cashback_vesting_threshold )
-      pending_fees += core_fee;
-   else
-      pending_vested_fees += core_fee;
-}
-
-void account_object::options_type::validate() const
-=======
->>>>>>> 1b8ce8a5
 {
    if( core_fee > cashback_vesting_threshold )
       pending_fees += core_fee;
