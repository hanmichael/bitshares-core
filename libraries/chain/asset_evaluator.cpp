--- conflicted
+++ resolved
@@ -434,17 +434,9 @@
    FC_ASSERT(asset_to_settle->issuer == op.issuer );
    FC_ASSERT(asset_to_settle->dynamic_data(d).current_supply > 0);
 
-<<<<<<< HEAD
-   const asset_bitasset_data_object* bitasset_data  = &asset_to_settle->bitasset_data(d);
-   if( bitasset.is_prediction_market ) {
-      /// if there is a settlement for this asset, then no further global settle may be taken and
-      FC_ASSERT( !bitasset_data->has_settlement(),"This asset has settlement, cannot global settle twice" );
-   }
-=======
    const asset_bitasset_data_object& _bitasset_data  = asset_to_settle->bitasset_data(d);
    // if there is a settlement for this asset, then no further global settle may be taken
    FC_ASSERT( !_bitasset_data.has_settlement(), "This asset has settlement, cannot global settle again" );
->>>>>>> a97cdc73
 
    const auto& idx = d.get_index_type<call_order_index>().indices().get<by_collateral>();
    assert( !idx.empty() );
