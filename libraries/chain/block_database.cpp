/*
 * Copyright (c) 2015, Cryptonomex, Inc.
 * All rights reserved.
 *
 * This source code is provided for evaluation in private test networks only, until September 8, 2015. After this date, this license expires and
 * the code may not be used, modified or distributed for any purpose. Redistribution and use in source and binary forms, with or without modification,
 * are permitted until September 8, 2015, provided that the following conditions are met:
 *
 * 1. The code and/or derivative works are used only for private test networks consisting of no more than 10 P2P nodes.
 *
 * THIS SOFTWARE IS PROVIDED BY THE COPYRIGHT HOLDERS AND CONTRIBUTORS "AS IS" AND ANY EXPRESS OR IMPLIED WARRANTIES, INCLUDING, BUT NOT LIMITED TO,
 * THE IMPLIED WARRANTIES OF MERCHANTABILITY AND FITNESS FOR A PARTICULAR PURPOSE ARE DISCLAIMED. IN NO EVENT SHALL THE COPYRIGHT HOLDER OR
 * CONTRIBUTORS BE LIABLE FOR ANY DIRECT, INDIRECT, INCIDENTAL, SPECIAL, EXEMPLARY, OR CONSEQUENTIAL DAMAGES (INCLUDING, BUT NOT LIMITED TO,
 * PROCUREMENT OF SUBSTITUTE GOODS OR SERVICES; LOSS OF USE, DATA, OR PROFITS; OR BUSINESS INTERRUPTION) HOWEVER CAUSED AND ON ANY THEORY OF LIABILITY,
 * WHETHER IN CONTRACT, STRICT LIABILITY, OR TORT (INCLUDING NEGLIGENCE OR OTHERWISE) ARISING IN ANY WAY OUT OF THE USE OF THIS SOFTWARE, EVEN IF
 * ADVISED OF THE POSSIBILITY OF SUCH DAMAGE.
 */
#include <graphene/chain/block_database.hpp>

namespace graphene { namespace chain {

struct index_entry
{
   uint64_t      block_pos = 0;
   uint32_t      block_size = 0;
   block_id_type block_id;
};
 }}
FC_REFLECT( graphene::chain::index_entry, (block_pos)(block_size)(block_id) );

namespace graphene { namespace chain {

void block_database::open( const fc::path& dbdir )
{ try {
   fc::create_directories(dbdir);
   _block_num_to_pos.exceptions(std::ios_base::failbit | std::ios_base::badbit);
   _blocks.exceptions(std::ios_base::failbit | std::ios_base::badbit);

   if( !fc::exists( dbdir/"index" ) )
   {
     _block_num_to_pos.open( (dbdir/"index").generic_string().c_str(), std::fstream::binary | std::fstream::in | std::fstream::out | std::fstream::trunc);
     _blocks.open( (dbdir/"blocks").generic_string().c_str(), std::fstream::binary | std::fstream::in | std::fstream::out | std::fstream::trunc);
   }
   else
   {
     _block_num_to_pos.open( (dbdir/"index").generic_string().c_str(), std::fstream::binary | std::fstream::in | std::fstream::out );
     _blocks.open( (dbdir/"blocks").generic_string().c_str(), std::fstream::binary | std::fstream::in | std::fstream::out );
   }
} FC_CAPTURE_AND_RETHROW( (dbdir) ) }


bool block_database::is_open()const
{
  return _blocks.is_open();
}


void block_database::close()
{
  _blocks.close();
  _block_num_to_pos.close();
}

void block_database::flush()
{
  _blocks.flush();
  _block_num_to_pos.flush();
}


void block_database::store( const block_id_type& id, const signed_block& b )
{
   auto num = block_header::num_from_id(id);
   _block_num_to_pos.seekp( sizeof( index_entry ) * num );
   index_entry e;
   _blocks.seekp( 0, _blocks.end );
   auto vec = fc::raw::pack( b );
   e.block_pos  = _blocks.tellp();
   e.block_size = vec.size();
   e.block_id   = id;
   _blocks.write( vec.data(), vec.size() );
   _block_num_to_pos.write( (char*)&e, sizeof(e) );
}


void block_database::remove( const block_id_type& id )
{ try {
   index_entry e;
   auto index_pos = sizeof(e)*block_header::num_from_id(id);
   _block_num_to_pos.seekg( 0, _block_num_to_pos.end );
   FC_ASSERT( _block_num_to_pos.tellg() > index_pos );

   _block_num_to_pos.seekg( index_pos );
   _block_num_to_pos.read( (char*)&e, sizeof(e) );

   if( e.block_id == id )
   {
      e.block_size = 0;
      _block_num_to_pos.seekp( sizeof(e)*block_header::num_from_id(id) );
      _block_num_to_pos.write( (char*)&e, sizeof(e) );
   }
} FC_CAPTURE_AND_RETHROW( (id) ) }





bool  block_database::contains( const block_id_type& id )const
{
   index_entry e;
   auto index_pos = sizeof(e)*block_header::num_from_id(id);
   _block_num_to_pos.seekg( 0, _block_num_to_pos.end );
   FC_ASSERT( _block_num_to_pos.tellg() > index_pos );

   _block_num_to_pos.seekg( index_pos );
   _block_num_to_pos.read( (char*)&e, sizeof(e) );

   return e.block_id == id;
}


block_id_type          block_database::fetch_block_id( uint32_t block_num )const
{
   index_entry e;
   auto index_pos = sizeof(e)*block_num;
   _block_num_to_pos.seekg( 0, _block_num_to_pos.end );
   FC_ASSERT( _block_num_to_pos.tellg() > index_pos );

   _block_num_to_pos.seekg( index_pos );
   _block_num_to_pos.read( (char*)&e, sizeof(e) );

   return e.block_id;
}


optional<signed_block> block_database::fetch_optional( const block_id_type& id )const
{
   try 
   {
      index_entry e;
      auto index_pos = sizeof(e)*block_header::num_from_id(id);
      _block_num_to_pos.seekg( 0, _block_num_to_pos.end );
      FC_ASSERT( _block_num_to_pos.tellg() > index_pos );
   
      _block_num_to_pos.seekg( index_pos );
      _block_num_to_pos.read( (char*)&e, sizeof(e) );
   
      if( e.block_id != id ) return optional<signed_block>();
   
      vector<char> data( e.block_size );
      _blocks.seekg( e.block_pos );
      _blocks.read( data.data(), e.block_size );
      auto result = fc::raw::unpack<signed_block>(data);
      FC_ASSERT( result.id() == e.block_id );
      return result;
   }
   catch (const fc::exception&)
   {
   }
   catch (const std::exception&)
   {
   }
   return optional<signed_block>();
}

optional<signed_block> block_database::fetch_by_number( uint32_t block_num )const
{
   try 
   {
      index_entry e;
      auto index_pos = sizeof(e)*block_num;
      _block_num_to_pos.seekg( 0, _block_num_to_pos.end );
      FC_ASSERT( _block_num_to_pos.tellg() > index_pos );

<<<<<<< HEAD
   _block_num_to_pos.seekg( index_pos, _block_num_to_pos.beg );
//   wdump((int64_t(_block_num_to_pos.tellg())) );
   _block_num_to_pos.read( (char*)&e, sizeof(e) );
//   wdump((block_num)(e));
=======
      _block_num_to_pos.seekg( index_pos, _block_num_to_pos.beg );
      _block_num_to_pos.read( (char*)&e, sizeof(e) );
>>>>>>> f27f912b

      vector<char> data( e.block_size );
      _blocks.seekg( e.block_pos );
      _blocks.read( data.data(), e.block_size );
      auto result = fc::raw::unpack<signed_block>(data);
      FC_ASSERT( result.id() == e.block_id );
      return result;
   }
   catch (const fc::exception&)
   {
   }
   catch (const std::exception&)
   {
   }
   return optional<signed_block>();
}


optional<signed_block> block_database::last()const
{
   try 
   {
      index_entry e;
      _block_num_to_pos.seekg( 0, _block_num_to_pos.end );

      if( _block_num_to_pos.tellp() < sizeof(index_entry) )
         return optional<signed_block>();

      _block_num_to_pos.seekg( -sizeof(index_entry), _block_num_to_pos.end );
      _block_num_to_pos.read( (char*)&e, sizeof(e) );
      while( e.block_size == 0 && _blocks.tellg() > 0 )
      {
         _block_num_to_pos.seekg( -sizeof(index_entry), _block_num_to_pos.cur );
         _block_num_to_pos.read( (char*)&e, sizeof(e) );
      }

      if( e.block_size == 0 )
         return optional<signed_block>();

      vector<char> data( e.block_size );
      _blocks.seekg( e.block_pos );
      _blocks.read( data.data(), e.block_size );
      auto result = fc::raw::unpack<signed_block>(data);
      return result;
   }
<<<<<<< HEAD

   if( e.block_size == 0 ) 
      return optional<signed_block>();

   vector<char> data( e.block_size );
   _blocks.seekg( e.block_pos );
   _blocks.read( data.data(), e.block_size );
   auto result = fc::raw::unpack<signed_block>(data);
   //wdump((result));
   return result;
=======
   catch (const fc::exception&)
   {
   }
   catch (const std::exception&)
   {
   }
   return optional<signed_block>();
>>>>>>> f27f912b
}

} }<|MERGE_RESOLUTION|>--- conflicted
+++ resolved
@@ -172,15 +172,8 @@
       _block_num_to_pos.seekg( 0, _block_num_to_pos.end );
       FC_ASSERT( _block_num_to_pos.tellg() > index_pos );
 
-<<<<<<< HEAD
-   _block_num_to_pos.seekg( index_pos, _block_num_to_pos.beg );
-//   wdump((int64_t(_block_num_to_pos.tellg())) );
-   _block_num_to_pos.read( (char*)&e, sizeof(e) );
-//   wdump((block_num)(e));
-=======
       _block_num_to_pos.seekg( index_pos, _block_num_to_pos.beg );
       _block_num_to_pos.read( (char*)&e, sizeof(e) );
->>>>>>> f27f912b
 
       vector<char> data( e.block_size );
       _blocks.seekg( e.block_pos );
@@ -226,18 +219,6 @@
       auto result = fc::raw::unpack<signed_block>(data);
       return result;
    }
-<<<<<<< HEAD
-
-   if( e.block_size == 0 ) 
-      return optional<signed_block>();
-
-   vector<char> data( e.block_size );
-   _blocks.seekg( e.block_pos );
-   _blocks.read( data.data(), e.block_size );
-   auto result = fc::raw::unpack<signed_block>(data);
-   //wdump((result));
-   return result;
-=======
    catch (const fc::exception&)
    {
    }
@@ -245,7 +226,6 @@
    {
    }
    return optional<signed_block>();
->>>>>>> f27f912b
 }
 
 } }