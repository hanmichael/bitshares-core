--- conflicted
+++ resolved
@@ -211,10 +211,7 @@
    add_index< primary_index<simple_index<witness_schedule_object        > > >();
    add_index< primary_index<simple_index<budget_record_object           > > >();
    add_index< primary_index< special_authority_index                      > >();
-<<<<<<< HEAD
-=======
    add_index< primary_index< buyback_index                                > >();
->>>>>>> 1a51d873
 }
 
 void database::init_genesis(const genesis_state_type& genesis_state)
