/*
 * Copyright (c) 2015 Cryptonomex, Inc., and contributors.
 *
 * The MIT License
 *
 * Permission is hereby granted, free of charge, to any person obtaining a copy
 * of this software and associated documentation files (the "Software"), to deal
 * in the Software without restriction, including without limitation the rights
 * to use, copy, modify, merge, publish, distribute, sublicense, and/or sell
 * copies of the Software, and to permit persons to whom the Software is
 * furnished to do so, subject to the following conditions:
 *
 * The above copyright notice and this permission notice shall be included in
 * all copies or substantial portions of the Software.
 *
 * THE SOFTWARE IS PROVIDED "AS IS", WITHOUT WARRANTY OF ANY KIND, EXPRESS OR
 * IMPLIED, INCLUDING BUT NOT LIMITED TO THE WARRANTIES OF MERCHANTABILITY,
 * FITNESS FOR A PARTICULAR PURPOSE AND NONINFRINGEMENT. IN NO EVENT SHALL THE
 * AUTHORS OR COPYRIGHT HOLDERS BE LIABLE FOR ANY CLAIM, DAMAGES OR OTHER
 * LIABILITY, WHETHER IN AN ACTION OF CONTRACT, TORT OR OTHERWISE, ARISING FROM,
 * OUT OF OR IN CONNECTION WITH THE SOFTWARE OR THE USE OR OTHER DEALINGS IN
 * THE SOFTWARE.
 */

#include <boost/multiprecision/integer.hpp>

#include <fc/smart_ref_impl.hpp>
#include <fc/uint128.hpp>

#include <graphene/chain/database.hpp>
#include <graphene/chain/hardfork.hpp>

#include <graphene/chain/account_object.hpp>
#include <graphene/chain/asset_object.hpp>
#include <graphene/chain/budget_record_object.hpp>
<<<<<<< HEAD
#include <graphene/chain/chain_property_object.hpp>
#include <graphene/chain/committee_member_object.hpp>
#include <graphene/chain/global_property_object.hpp>
=======
#include <graphene/chain/buyback_object.hpp>
#include <graphene/chain/chain_property_object.hpp>
#include <graphene/chain/committee_member_object.hpp>
#include <graphene/chain/global_property_object.hpp>
#include <graphene/chain/market_object.hpp>
>>>>>>> 1a51d873
#include <graphene/chain/special_authority_object.hpp>
#include <graphene/chain/vesting_balance_object.hpp>
#include <graphene/chain/vote_count.hpp>
#include <graphene/chain/witness_object.hpp>
#include <graphene/chain/worker_object.hpp>

namespace graphene { namespace chain {

template<class Index>
vector<std::reference_wrapper<const typename Index::object_type>> database::sort_votable_objects(size_t count) const
{
   using ObjectType = typename Index::object_type;
   const auto& all_objects = get_index_type<Index>().indices();
   count = std::min(count, all_objects.size());
   vector<std::reference_wrapper<const ObjectType>> refs;
   refs.reserve(all_objects.size());
   std::transform(all_objects.begin(), all_objects.end(),
                  std::back_inserter(refs),
                  [](const ObjectType& o) { return std::cref(o); });
   std::partial_sort(refs.begin(), refs.begin() + count, refs.end(),
                   [this](const ObjectType& a, const ObjectType& b)->bool {
      share_type oa_vote = _vote_tally_buffer[a.vote_id];
      share_type ob_vote = _vote_tally_buffer[b.vote_id];
      if( oa_vote != ob_vote )
         return oa_vote > ob_vote;
      return a.vote_id < b.vote_id;
   });

   refs.resize(count, refs.front());
   return refs;
}

template<class... Types>
void database::perform_account_maintenance(std::tuple<Types...> helpers)
{
   const auto& idx = get_index_type<account_index>().indices().get<by_name>();
   for( const account_object& a : idx )
      detail::for_each(helpers, a, detail::gen_seq<sizeof...(Types)>());
}

/// @brief A visitor for @ref worker_type which calls pay_worker on the worker within
struct worker_pay_visitor
{
   private:
      share_type pay;
      database& db;

   public:
      worker_pay_visitor(share_type pay, database& db)
         : pay(pay), db(db) {}

      typedef void result_type;
      template<typename W>
      void operator()(W& worker)const
      {
         worker.pay_worker(pay, db);
      }
};
void database::update_worker_votes()
{
   auto& idx = get_index_type<worker_index>();
   auto itr = idx.indices().get<by_account>().begin();
   while( itr != idx.indices().get<by_account>().end() )
   {
      modify( *itr, [&]( worker_object& obj ){
         obj.total_votes_for = _vote_tally_buffer[obj.vote_for];
         obj.total_votes_against = _vote_tally_buffer[obj.vote_against];
      });
      ++itr;
   }
}

void database::pay_workers( share_type& budget )
{
//   ilog("Processing payroll! Available budget is ${b}", ("b", budget));
   vector<std::reference_wrapper<const worker_object>> active_workers;
   get_index_type<worker_index>().inspect_all_objects([this, &active_workers](const object& o) {
      const worker_object& w = static_cast<const worker_object&>(o);
      auto now = head_block_time();
      if( w.is_active(now) && w.approving_stake() > 0 )
         active_workers.emplace_back(w);
   });

   // worker with more votes is preferred
   // if two workers exactly tie for votes, worker with lower ID is preferred
   std::sort(active_workers.begin(), active_workers.end(), [this](const worker_object& wa, const worker_object& wb) {
      share_type wa_vote = wa.approving_stake();
      share_type wb_vote = wb.approving_stake();
      if( wa_vote != wb_vote )
         return wa_vote > wb_vote;
      return wa.id < wb.id;
   });

   for( uint32_t i = 0; i < active_workers.size() && budget > 0; ++i )
   {
      const worker_object& active_worker = active_workers[i];
      share_type requested_pay = active_worker.daily_pay;
      if( head_block_time() - get_dynamic_global_properties().last_budget_time != fc::days(1) )
      {
         fc::uint128 pay(requested_pay.value);
         pay *= (head_block_time() - get_dynamic_global_properties().last_budget_time).count();
         pay /= fc::days(1).count();
         requested_pay = pay.to_uint64();
      }

      share_type actual_pay = std::min(budget, requested_pay);
      //ilog(" ==> Paying ${a} to worker ${w}", ("w", active_worker.id)("a", actual_pay));
      modify(active_worker, [&](worker_object& w) {
         w.worker.visit(worker_pay_visitor(actual_pay, *this));
      });

      budget -= actual_pay;
   }
}

void database::update_active_witnesses()
{ try {
   assert( _witness_count_histogram_buffer.size() > 0 );
   share_type stake_target = (_total_voting_stake-_witness_count_histogram_buffer[0]) / 2;

   /// accounts that vote for 0 or 1 witness do not get to express an opinion on
   /// the number of witnesses to have (they abstain and are non-voting accounts)

   share_type stake_tally = 0; 

   size_t witness_count = 0;
   if( stake_target > 0 )
   {
      while( (witness_count < _witness_count_histogram_buffer.size() - 1)
             && (stake_tally <= stake_target) )
      {
         stake_tally += _witness_count_histogram_buffer[++witness_count];
      }
   }

   const chain_property_object& cpo = get_chain_properties();
   auto wits = sort_votable_objects<witness_index>(std::max(witness_count*2+1, (size_t)cpo.immutable_parameters.min_witness_count));

   const global_property_object& gpo = get_global_properties();

   const auto& all_witnesses = get_index_type<witness_index>().indices();

   for( const witness_object& wit : all_witnesses )
   {
      modify( wit, [&]( witness_object& obj ){
              obj.total_votes = _vote_tally_buffer[wit.vote_id];
              });
   }

   // Update witness authority
   modify( get(GRAPHENE_WITNESS_ACCOUNT), [&]( account_object& a )
   {
      if( head_block_time() < HARDFORK_533_TIME )
      {
         uint64_t total_votes = 0;
         map<account_id_type, uint64_t> weights;
         a.active.weight_threshold = 0;
         a.active.clear();

         for( const witness_object& wit : wits )
         {
            weights.emplace(wit.witness_account, _vote_tally_buffer[wit.vote_id]);
            total_votes += _vote_tally_buffer[wit.vote_id];
         }
<<<<<<< HEAD

         // total_votes is 64 bits. Subtract the number of leading low bits from 64 to get the number of useful bits,
         // then I want to keep the most significant 16 bits of what's left.
         int8_t bits_to_drop = std::max(int(boost::multiprecision::detail::find_msb(total_votes)) - 15, 0);
         for( const auto& weight : weights )
         {
            // Ensure that everyone has at least one vote. Zero weights aren't allowed.
            uint16_t votes = std::max((weight.second >> bits_to_drop), uint64_t(1) );
            a.active.account_auths[weight.first] += votes;
            a.active.weight_threshold += votes;
         }

=======

         // total_votes is 64 bits. Subtract the number of leading low bits from 64 to get the number of useful bits,
         // then I want to keep the most significant 16 bits of what's left.
         int8_t bits_to_drop = std::max(int(boost::multiprecision::detail::find_msb(total_votes)) - 15, 0);
         for( const auto& weight : weights )
         {
            // Ensure that everyone has at least one vote. Zero weights aren't allowed.
            uint16_t votes = std::max((weight.second >> bits_to_drop), uint64_t(1) );
            a.active.account_auths[weight.first] += votes;
            a.active.weight_threshold += votes;
         }

>>>>>>> 1a51d873
         a.active.weight_threshold /= 2;
         a.active.weight_threshold += 1;
      }
      else
      {
         vote_counter vc;
         for( const witness_object& wit : wits )
            vc.add( wit.witness_account, _vote_tally_buffer[wit.vote_id] );
         vc.finish( a.active );
      }
   } );

   modify(gpo, [&]( global_property_object& gp ){
      gp.active_witnesses.clear();
      gp.active_witnesses.reserve(wits.size());
      std::transform(wits.begin(), wits.end(),
                     std::inserter(gp.active_witnesses, gp.active_witnesses.end()),
                     [](const witness_object& w) {
         return w.id;
      });
   });

} FC_CAPTURE_AND_RETHROW() }

void database::update_active_committee_members()
{ try {
   assert( _committee_count_histogram_buffer.size() > 0 );
   share_type stake_target = (_total_voting_stake-_witness_count_histogram_buffer[0]) / 2;

   /// accounts that vote for 0 or 1 witness do not get to express an opinion on
   /// the number of witnesses to have (they abstain and are non-voting accounts)
   uint64_t stake_tally = 0; // _committee_count_histogram_buffer[0];
   size_t committee_member_count = 0;
   if( stake_target > 0 )
      while( (committee_member_count < _committee_count_histogram_buffer.size() - 1)
             && (stake_tally <= stake_target) )
         stake_tally += _committee_count_histogram_buffer[++committee_member_count];

   const chain_property_object& cpo = get_chain_properties();
   auto committee_members = sort_votable_objects<committee_member_index>(std::max(committee_member_count*2+1, (size_t)cpo.immutable_parameters.min_committee_member_count));

   for( const committee_member_object& del : committee_members )
   {
      modify( del, [&]( committee_member_object& obj ){
              obj.total_votes = _vote_tally_buffer[del.vote_id];
              });
   }

   // Update committee authorities
   if( !committee_members.empty() )
   {
      modify(get(GRAPHENE_COMMITTEE_ACCOUNT), [&](account_object& a)
      {
         if( head_block_time() < HARDFORK_533_TIME )
         {
            uint64_t total_votes = 0;
            map<account_id_type, uint64_t> weights;
            a.active.weight_threshold = 0;
            a.active.clear();

            for( const committee_member_object& del : committee_members )
            {
               weights.emplace(del.committee_member_account, _vote_tally_buffer[del.vote_id]);
               total_votes += _vote_tally_buffer[del.vote_id];
            }

            // total_votes is 64 bits. Subtract the number of leading low bits from 64 to get the number of useful bits,
            // then I want to keep the most significant 16 bits of what's left.
            int8_t bits_to_drop = std::max(int(boost::multiprecision::detail::find_msb(total_votes)) - 15, 0);
            for( const auto& weight : weights )
            {
               // Ensure that everyone has at least one vote. Zero weights aren't allowed.
               uint16_t votes = std::max((weight.second >> bits_to_drop), uint64_t(1) );
               a.active.account_auths[weight.first] += votes;
               a.active.weight_threshold += votes;
            }

            a.active.weight_threshold /= 2;
            a.active.weight_threshold += 1;
         }
         else
         {
            vote_counter vc;
            for( const committee_member_object& cm : committee_members )
               vc.add( cm.committee_member_account, _vote_tally_buffer[cm.vote_id] );
            vc.finish( a.active );
         }
      } );
      modify(get(GRAPHENE_RELAXED_COMMITTEE_ACCOUNT), [&](account_object& a) {
         a.active = get(GRAPHENE_COMMITTEE_ACCOUNT).active;
      });
   }
   modify(get_global_properties(), [&](global_property_object& gp) {
      gp.active_committee_members.clear();
      std::transform(committee_members.begin(), committee_members.end(),
                     std::inserter(gp.active_committee_members, gp.active_committee_members.begin()),
                     [](const committee_member_object& d) { return d.id; });
   });
} FC_CAPTURE_AND_RETHROW() }

void database::initialize_budget_record( fc::time_point_sec now, budget_record& rec )const
{
   const dynamic_global_property_object& dpo = get_dynamic_global_properties();
   const asset_object& core = asset_id_type(0)(*this);
   const asset_dynamic_data_object& core_dd = core.dynamic_asset_data_id(*this);

   rec.from_initial_reserve = core.reserved(*this);
   rec.from_accumulated_fees = core_dd.accumulated_fees;
   rec.from_unused_witness_budget = dpo.witness_budget;

   if(    (dpo.last_budget_time == fc::time_point_sec())
       || (now <= dpo.last_budget_time) )
   {
      rec.time_since_last_budget = 0;
      return;
   }

   int64_t dt = (now - dpo.last_budget_time).to_seconds();
   rec.time_since_last_budget = uint64_t( dt );

   // We'll consider accumulated_fees to be reserved at the BEGINNING
   // of the maintenance interval.  However, for speed we only
   // call modify() on the asset_dynamic_data_object once at the
   // end of the maintenance interval.  Thus the accumulated_fees
   // are available for the budget at this point, but not included
   // in core.reserved().
   share_type reserve = rec.from_initial_reserve + core_dd.accumulated_fees;
   // Similarly, we consider leftover witness_budget to be burned
   // at the BEGINNING of the maintenance interval.
   reserve += dpo.witness_budget;

   fc::uint128_t budget_u128 = reserve.value;
   budget_u128 *= uint64_t(dt);
   budget_u128 *= GRAPHENE_CORE_ASSET_CYCLE_RATE;
   //round up to the nearest satoshi -- this is necessary to ensure
   //   there isn't an "untouchable" reserve, and we will eventually
   //   be able to use the entire reserve
   budget_u128 += ((uint64_t(1) << GRAPHENE_CORE_ASSET_CYCLE_RATE_BITS) - 1);
   budget_u128 >>= GRAPHENE_CORE_ASSET_CYCLE_RATE_BITS;
   share_type budget;
   if( budget_u128 < reserve.value )
      rec.total_budget = share_type(budget_u128.to_uint64());
   else
      rec.total_budget = reserve;

   return;
}

/**
 * Update the budget for witnesses and workers.
 */
void database::process_budget()
{
   try
   {
      const global_property_object& gpo = get_global_properties();
      const dynamic_global_property_object& dpo = get_dynamic_global_properties();
      const asset_dynamic_data_object& core =
         asset_id_type(0)(*this).dynamic_asset_data_id(*this);
      fc::time_point_sec now = head_block_time();

      int64_t time_to_maint = (dpo.next_maintenance_time - now).to_seconds();
      //
      // The code that generates the next maintenance time should
      //    only produce a result in the future.  If this assert
      //    fails, then the next maintenance time algorithm is buggy.
      //
      assert( time_to_maint > 0 );
      //
      // Code for setting chain parameters should validate
      //    block_interval > 0 (as well as the humans proposing /
      //    voting on changes to block interval).
      //
      assert( gpo.parameters.block_interval > 0 );
      uint64_t blocks_to_maint = (uint64_t(time_to_maint) + gpo.parameters.block_interval - 1) / gpo.parameters.block_interval;

      // blocks_to_maint > 0 because time_to_maint > 0,
      // which means numerator is at least equal to block_interval

      budget_record rec;
      initialize_budget_record( now, rec );
      share_type available_funds = rec.total_budget;

      share_type witness_budget = gpo.parameters.witness_pay_per_block.value * blocks_to_maint;
      rec.requested_witness_budget = witness_budget;
      witness_budget = std::min(witness_budget, available_funds);
      rec.witness_budget = witness_budget;
      available_funds -= witness_budget;

      fc::uint128_t worker_budget_u128 = gpo.parameters.worker_budget_per_day.value;
      worker_budget_u128 *= uint64_t(time_to_maint);
      worker_budget_u128 /= 60*60*24;

      share_type worker_budget;
      if( worker_budget_u128 >= available_funds.value )
         worker_budget = available_funds;
      else
         worker_budget = worker_budget_u128.to_uint64();
      rec.worker_budget = worker_budget;
      available_funds -= worker_budget;

      share_type leftover_worker_funds = worker_budget;
      pay_workers(leftover_worker_funds);
      rec.leftover_worker_funds = leftover_worker_funds;
      available_funds += leftover_worker_funds;

      rec.supply_delta = rec.witness_budget
         + rec.worker_budget
         - rec.leftover_worker_funds
         - rec.from_accumulated_fees
         - rec.from_unused_witness_budget;

      modify(core, [&]( asset_dynamic_data_object& _core )
      {
         _core.current_supply = (_core.current_supply + rec.supply_delta );

         assert( rec.supply_delta ==
                                   witness_budget
                                 + worker_budget
                                 - leftover_worker_funds
                                 - _core.accumulated_fees
                                 - dpo.witness_budget
                                );
         _core.accumulated_fees = 0;
      });

      modify(dpo, [&]( dynamic_global_property_object& _dpo )
      {
         // Since initial witness_budget was rolled into
         // available_funds, we replace it with witness_budget
         // instead of adding it.
         _dpo.witness_budget = witness_budget;
         _dpo.last_budget_time = now;
      });

      create< budget_record_object >( [&]( budget_record_object& _rec )
      {
         _rec.time = head_block_time();
         _rec.record = rec;
      });

      // available_funds is money we could spend, but don't want to.
      // we simply let it evaporate back into the reserve.
   }
   FC_CAPTURE_AND_RETHROW()
}

template< typename Visitor >
void visit_special_authorities( const database& db, Visitor visit )
{
   const auto& sa_idx = db.get_index_type< special_authority_index >().indices().get<by_id>();

   for( const special_authority_object& sao : sa_idx )
   {
      const account_object& acct = sao.account(db);
      if( acct.owner_special_authority.which() != special_authority::tag< no_special_authority >::value )
      {
         visit( acct, true, acct.owner_special_authority );
      }
      if( acct.active_special_authority.which() != special_authority::tag< no_special_authority >::value )
      {
         visit( acct, false, acct.active_special_authority );
      }
   }
}

void update_top_n_authorities( database& db )
{
   visit_special_authorities( db,
   [&]( const account_object& acct, bool is_owner, const special_authority& auth )
   {
      if( auth.which() == special_authority::tag< top_holders_special_authority >::value )
      {
         // use index to grab the top N holders of the asset and vote_counter to obtain the weights

         const top_holders_special_authority& tha = auth.get< top_holders_special_authority >();
         vote_counter vc;
         const auto& bal_idx = db.get_index_type< account_balance_index >().indices().get< by_asset_balance >();
         uint8_t num_needed = tha.num_top_holders;
         if( num_needed == 0 )
            return;

         // find accounts
         const auto range = bal_idx.equal_range( boost::make_tuple( tha.asset ) );
         for( const account_balance_object& bal : boost::make_iterator_range( range.first, range.second ) )
         {
             assert( bal.asset_type == tha.asset );
             if( bal.owner == acct.id )
                continue;
             vc.add( bal.owner, bal.balance.value );
             --num_needed;
             if( num_needed == 0 )
                break;
         }

         db.modify( acct, [&]( account_object& a )
         {
            vc.finish( is_owner ? a.owner : a.active );
         } );
      }
   } );
}

<<<<<<< HEAD
=======
void create_buyback_orders( database& db )
{
   const auto& bbo_idx = db.get_index_type< buyback_index >().indices().get<by_id>();
   const auto& bal_idx = db.get_index_type< account_balance_index >().indices().get< by_account_asset >();

   for( const buyback_object& bbo : bbo_idx )
   {
      const asset_object& asset_to_buy = bbo.asset_to_buy(db);
      assert( asset_to_buy.buyback_account.valid() );

      const account_object& buyback_account = (*(asset_to_buy.buyback_account))(db);
      asset_id_type next_asset = asset_id_type();

      if( !buyback_account.allowed_assets.valid() )
      {
         wlog( "skipping buyback account ${b} at block ${n} because allowed_assets does not exist", ("b", buyback_account)("n", db.head_block_num()) );
         continue;
      }

      while( true )
      {
         auto it = bal_idx.lower_bound( boost::make_tuple( buyback_account.id, next_asset ) );
         if( it == bal_idx.end() )
            break;
         if( it->owner != buyback_account.id )
            break;
         asset_id_type asset_to_sell = it->asset_type;
         share_type amount_to_sell = it->balance;
         next_asset = asset_to_sell + 1;
         if( asset_to_sell == asset_to_buy.id )
            continue;
         if( amount_to_sell == 0 )
            continue;
         if( buyback_account.allowed_assets->find( asset_to_sell ) == buyback_account.allowed_assets->end() )
         {
            wlog( "buyback account ${b} not selling disallowed holdings of asset ${a} at block ${n}", ("b", buyback_account)("a", asset_to_sell)("n", db.head_block_num()) );
            continue;
         }

         try
         {
            transaction_evaluation_state buyback_context(&db);
            buyback_context.skip_fee_schedule_check = true;

            limit_order_create_operation create_vop;
            create_vop.fee = asset( 0, asset_id_type() );
            create_vop.seller = buyback_account.id;
            create_vop.amount_to_sell = asset( amount_to_sell, asset_to_sell );
            create_vop.min_to_receive = asset( 1, asset_to_buy.id );
            create_vop.expiration = time_point_sec::maximum();
            create_vop.fill_or_kill = false;

            limit_order_id_type order_id = db.apply_operation( buyback_context, create_vop ).get< object_id_type >();

            if( db.find( order_id ) != nullptr )
            {
               limit_order_cancel_operation cancel_vop;
               cancel_vop.fee = asset( 0, asset_id_type() );
               cancel_vop.order = order_id;
               cancel_vop.fee_paying_account = buyback_account.id;

               db.apply_operation( buyback_context, cancel_vop );
            }
         }
         catch( const fc::exception& e )
         {
            // we can in fact get here, e.g. if asset issuer of buy/sell asset blacklists/whitelists the buyback account
            wlog( "Skipping buyback processing selling ${as} for ${ab} for buyback account ${b} at block ${n}; exception was ${e}",
                  ("as", asset_to_sell)("ab", asset_to_buy)("b", buyback_account)("n", db.head_block_num())("e", e.to_detail_string()) );
            continue;
         }
      }
   }
   return;
}

>>>>>>> 1a51d873
void database::perform_chain_maintenance(const signed_block& next_block, const global_property_object& global_props)
{
   const auto& gpo = get_global_properties();

   create_buyback_orders(*this);

   struct vote_tally_helper {
      database& d;
      const global_property_object& props;

      vote_tally_helper(database& d, const global_property_object& gpo)
         : d(d), props(gpo)
      {
         d._vote_tally_buffer.resize(props.next_available_vote_id);
         d._witness_count_histogram_buffer.resize(props.parameters.maximum_witness_count / 2 + 1);
         d._committee_count_histogram_buffer.resize(props.parameters.maximum_committee_count / 2 + 1);
         d._total_voting_stake = 0;
      }

      void operator()(const account_object& stake_account) {
         if( props.parameters.count_non_member_votes || stake_account.is_member(d.head_block_time()) )
         {
            // There may be a difference between the account whose stake is voting and the one specifying opinions.
            // Usually they're the same, but if the stake account has specified a voting_account, that account is the one
            // specifying the opinions.
            const account_object& opinion_account =
                  (stake_account.options.voting_account ==
                   GRAPHENE_PROXY_TO_SELF_ACCOUNT)? stake_account
                                     : d.get(stake_account.options.voting_account);

            const auto& stats = stake_account.statistics(d);
            uint64_t voting_stake = stats.total_core_in_orders.value
                  + (stake_account.cashback_vb.valid() ? (*stake_account.cashback_vb)(d).balance.amount.value: 0)
                  + d.get_balance(stake_account.get_id(), asset_id_type()).amount.value;

            for( vote_id_type id : opinion_account.options.votes )
            {
               uint32_t offset = id.instance();
               // if they somehow managed to specify an illegal offset, ignore it.
               if( offset < d._vote_tally_buffer.size() )
                  d._vote_tally_buffer[offset] += voting_stake;
            }

            if( opinion_account.options.num_witness <= props.parameters.maximum_witness_count )
            {
               uint16_t offset = std::min(size_t(opinion_account.options.num_witness/2),
                                          d._witness_count_histogram_buffer.size() - 1);
               // votes for a number greater than maximum_witness_count
               // are turned into votes for maximum_witness_count.
               //
               // in particular, this takes care of the case where a
               // member was voting for a high number, then the
               // parameter was lowered.
               d._witness_count_histogram_buffer[offset] += voting_stake;
            }
            if( opinion_account.options.num_committee <= props.parameters.maximum_committee_count )
            {
               uint16_t offset = std::min(size_t(opinion_account.options.num_committee/2),
                                          d._committee_count_histogram_buffer.size() - 1);
               // votes for a number greater than maximum_committee_count
               // are turned into votes for maximum_committee_count.
               //
               // same rationale as for witnesses
               d._committee_count_histogram_buffer[offset] += voting_stake;
            }

            d._total_voting_stake += voting_stake;
         }
      }
   } tally_helper(*this, gpo);
   struct process_fees_helper {
      database& d;
      const global_property_object& props;

      process_fees_helper(database& d, const global_property_object& gpo)
         : d(d), props(gpo) {}

      void operator()(const account_object& a) {
         a.statistics(d).process_fees(a, d);
      }
   } fee_helper(*this, gpo);

   perform_account_maintenance(std::tie(
      tally_helper,
      fee_helper
      ));

   struct clear_canary {
      clear_canary(vector<uint64_t>& target): target(target){}
      ~clear_canary() { target.clear(); }
   private:
      vector<uint64_t>& target;
   };
   clear_canary a(_witness_count_histogram_buffer),
                b(_committee_count_histogram_buffer),
                c(_vote_tally_buffer);

   update_top_n_authorities(*this);
   update_active_witnesses();
   update_active_committee_members();
   update_worker_votes();

   modify(gpo, [this](global_property_object& p) {
      // Remove scaling of account registration fee
      const auto& dgpo = get_dynamic_global_properties();
      p.parameters.current_fees->get<account_create_operation>().basic_fee >>= p.parameters.account_fee_scale_bitshifts *
            (dgpo.accounts_registered_this_interval / p.parameters.accounts_per_fee_scale);

      if( p.pending_parameters )
      {
         p.parameters = std::move(*p.pending_parameters);
         p.pending_parameters.reset();
      }
   });

   auto next_maintenance_time = get<dynamic_global_property_object>(dynamic_global_property_id_type()).next_maintenance_time;
   auto maintenance_interval = gpo.parameters.maintenance_interval;

   if( next_maintenance_time <= next_block.timestamp )
   {
      if( next_block.block_num() == 1 )
         next_maintenance_time = time_point_sec() +
               (((next_block.timestamp.sec_since_epoch() / maintenance_interval) + 1) * maintenance_interval);
      else
      {
         // We want to find the smallest k such that next_maintenance_time + k * maintenance_interval > head_block_time()
         //  This implies k > ( head_block_time() - next_maintenance_time ) / maintenance_interval
         //
         // Let y be the right-hand side of this inequality, i.e.
         // y = ( head_block_time() - next_maintenance_time ) / maintenance_interval
         //
         // and let the fractional part f be y-floor(y).  Clearly 0 <= f < 1.
         // We can rewrite f = y-floor(y) as floor(y) = y-f.
         //
         // Clearly k = floor(y)+1 has k > y as desired.  Now we must
         // show that this is the least such k, i.e. k-1 <= y.
         //
         // But k-1 = floor(y)+1-1 = floor(y) = y-f <= y.
         // So this k suffices.
         //
         auto y = (head_block_time() - next_maintenance_time).to_seconds() / maintenance_interval;
         next_maintenance_time += (y+1) * maintenance_interval;
      }
   }

   modify(get_dynamic_global_properties(), [next_maintenance_time](dynamic_global_property_object& d) {
      d.next_maintenance_time = next_maintenance_time;
      d.accounts_registered_this_interval = 0;
   });

   // Reset all BitAsset force settlement volumes to zero
   for( const asset_bitasset_data_object* d : get_index_type<asset_bitasset_data_index>() )
      modify(*d, [](asset_bitasset_data_object& d) { d.force_settled_volume = 0; });

   // process_budget needs to run at the bottom because
   //   it needs to know the next_maintenance_time
   process_budget();
}

} }<|MERGE_RESOLUTION|>--- conflicted
+++ resolved
@@ -33,17 +33,11 @@
 #include <graphene/chain/account_object.hpp>
 #include <graphene/chain/asset_object.hpp>
 #include <graphene/chain/budget_record_object.hpp>
-<<<<<<< HEAD
-#include <graphene/chain/chain_property_object.hpp>
-#include <graphene/chain/committee_member_object.hpp>
-#include <graphene/chain/global_property_object.hpp>
-=======
 #include <graphene/chain/buyback_object.hpp>
 #include <graphene/chain/chain_property_object.hpp>
 #include <graphene/chain/committee_member_object.hpp>
 #include <graphene/chain/global_property_object.hpp>
 #include <graphene/chain/market_object.hpp>
->>>>>>> 1a51d873
 #include <graphene/chain/special_authority_object.hpp>
 #include <graphene/chain/vesting_balance_object.hpp>
 #include <graphene/chain/vote_count.hpp>
@@ -208,7 +202,6 @@
             weights.emplace(wit.witness_account, _vote_tally_buffer[wit.vote_id]);
             total_votes += _vote_tally_buffer[wit.vote_id];
          }
-<<<<<<< HEAD
 
          // total_votes is 64 bits. Subtract the number of leading low bits from 64 to get the number of useful bits,
          // then I want to keep the most significant 16 bits of what's left.
@@ -221,20 +214,6 @@
             a.active.weight_threshold += votes;
          }
 
-=======
-
-         // total_votes is 64 bits. Subtract the number of leading low bits from 64 to get the number of useful bits,
-         // then I want to keep the most significant 16 bits of what's left.
-         int8_t bits_to_drop = std::max(int(boost::multiprecision::detail::find_msb(total_votes)) - 15, 0);
-         for( const auto& weight : weights )
-         {
-            // Ensure that everyone has at least one vote. Zero weights aren't allowed.
-            uint16_t votes = std::max((weight.second >> bits_to_drop), uint64_t(1) );
-            a.active.account_auths[weight.first] += votes;
-            a.active.weight_threshold += votes;
-         }
-
->>>>>>> 1a51d873
          a.active.weight_threshold /= 2;
          a.active.weight_threshold += 1;
       }
@@ -538,8 +517,6 @@
    } );
 }
 
-<<<<<<< HEAD
-=======
 void create_buyback_orders( database& db )
 {
    const auto& bbo_idx = db.get_index_type< buyback_index >().indices().get<by_id>();
@@ -616,7 +593,6 @@
    return;
 }
 
->>>>>>> 1a51d873
 void database::perform_chain_maintenance(const signed_block& next_block, const global_property_object& global_props)
 {
    const auto& gpo = get_global_properties();
