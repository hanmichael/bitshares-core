/*
 * Copyright (c) 2015, Cryptonomex, Inc.
 * All rights reserved.
 *
 * This source code is provided for evaluation in private test networks only, until September 8, 2015. After this date, this license expires and
 * the code may not be used, modified or distributed for any purpose. Redistribution and use in source and binary forms, with or without modification,
 * are permitted until September 8, 2015, provided that the following conditions are met:
 *
 * 1. The code and/or derivative works are used only for private test networks consisting of no more than 10 P2P nodes.
 *
 * THIS SOFTWARE IS PROVIDED BY THE COPYRIGHT HOLDERS AND CONTRIBUTORS "AS IS" AND ANY EXPRESS OR IMPLIED WARRANTIES, INCLUDING, BUT NOT LIMITED TO,
 * THE IMPLIED WARRANTIES OF MERCHANTABILITY AND FITNESS FOR A PARTICULAR PURPOSE ARE DISCLAIMED. IN NO EVENT SHALL THE COPYRIGHT HOLDER OR
 * CONTRIBUTORS BE LIABLE FOR ANY DIRECT, INDIRECT, INCIDENTAL, SPECIAL, EXEMPLARY, OR CONSEQUENTIAL DAMAGES (INCLUDING, BUT NOT LIMITED TO,
 * PROCUREMENT OF SUBSTITUTE GOODS OR SERVICES; LOSS OF USE, DATA, OR PROFITS; OR BUSINESS INTERRUPTION) HOWEVER CAUSED AND ON ANY THEORY OF LIABILITY,
 * WHETHER IN CONTRACT, STRICT LIABILITY, OR TORT (INCLUDING NEGLIGENCE OR OTHERWISE) ARISING IN ANY WAY OUT OF THE USE OF THIS SOFTWARE, EVEN IF
 * ADVISED OF THE POSSIBILITY OF SUCH DAMAGE.
 */

#include <graphene/chain/database.hpp>

#include <graphene/chain/asset_object.hpp>
#include <graphene/chain/global_property_object.hpp>
#include <graphene/chain/limit_order_object.hpp>
#include <graphene/chain/proposal_object.hpp>
#include <graphene/chain/call_order_object.hpp>
#include <graphene/chain/transaction_object.hpp>
#include <graphene/chain/withdraw_permission_object.hpp>
#include <graphene/chain/witness_object.hpp>

#include <fc/uint128.hpp>

namespace graphene { namespace chain {

void database::update_global_dynamic_data( const signed_block& b )
{
   const dynamic_global_property_object& _dgp =
      dynamic_global_property_id_type(0)(*this);

   //
   // dynamic global properties updating
   //
   modify( _dgp, [&]( dynamic_global_property_object& dgp ){
      secret_hash_type::encoder enc;
      fc::raw::pack( enc, dgp.random );
      fc::raw::pack( enc, b.previous_secret );
      dgp.random = enc.result();
      dgp.head_block_number = b.block_num();
      dgp.head_block_id = b.id();
      dgp.time = b.timestamp;
      dgp.current_witness = b.witness;
   });
}

void database::update_signing_witness(const witness_object& signing_witness, const signed_block& new_block)
{
   const global_property_object& gpo = get_global_properties();
   const dynamic_global_property_object& dpo = get_dynamic_global_properties();

   share_type witness_pay = std::min( gpo.parameters.witness_pay_per_block, dpo.witness_budget );

   modify( dpo, [&]( dynamic_global_property_object& _dpo )
   {
      _dpo.witness_budget -= witness_pay;
   } );

   modify( signing_witness, [&]( witness_object& _wit )
   {
      _wit.last_secret = new_block.previous_secret;
      _wit.next_secret = new_block.next_secret_hash;
      _wit.accumulated_income += witness_pay;
   } );
}

void database::update_pending_block(const signed_block& next_block, uint8_t current_block_interval)
{
   _pending_block.timestamp = next_block.timestamp + current_block_interval;
   _pending_block.previous = next_block.id();
   auto old_pending_trx = std::move(_pending_block.transactions);
   _pending_block.transactions.clear();
   for( auto old_trx : old_pending_trx )
      push_transaction( old_trx );
}

void database::clear_expired_transactions()
{
   //Look for expired transactions in the deduplication list, and remove them.
   //Transactions must have expired by at least two forking windows in order to be removed.
   auto& transaction_idx = static_cast<transaction_index&>(get_mutable_index(implementation_ids, impl_transaction_object_type));
   const auto& dedupe_index = transaction_idx.indices().get<by_expiration>();
   const auto& global_parameters = get_global_properties().parameters;
   auto forking_window_time = global_parameters.maximum_undo_history * global_parameters.block_interval;
   while( !dedupe_index.empty()
          && head_block_time() - dedupe_index.rbegin()->expiration >= fc::seconds(forking_window_time) )
      transaction_idx.remove(*dedupe_index.rbegin());
}

void database::clear_expired_proposals()
{
   const auto& proposal_expiration_index = get_index_type<proposal_index>().indices().get<by_expiration>();
   while( !proposal_expiration_index.empty() && proposal_expiration_index.begin()->expiration_time <= head_block_time() )
   {
      const proposal_object& proposal = *proposal_expiration_index.begin();
      processed_transaction result;
      try {
         if( proposal.is_authorized_to_execute(this) )
         {
            result = push_proposal(proposal);
            //TODO: Do something with result so plugins can process it.
            continue;
         }
      } catch( const fc::exception& e ) {
         elog("Failed to apply proposed transaction on its expiration. Deleting it.\n${proposal}\n${error}",
              ("proposal", proposal)("error", e.to_detail_string()));
      }
      remove(proposal);
   }
}

void database::clear_expired_orders()
{
   with_skip_flags(
      get_node_properties().skip_flags | skip_authority_check, [&]()
      {
   transaction_evaluation_state cancel_context(this);

   //Cancel expired limit orders
   auto& limit_index = get_index_type<limit_order_index>().indices().get<by_expiration>();
   while( !limit_index.empty() && limit_index.begin()->expiration <= head_block_time() )
   {
      limit_order_cancel_operation canceler;
      const limit_order_object& order = *limit_index.begin();
      canceler.fee_paying_account = order.seller;
      canceler.order = order.id;
      apply_operation(cancel_context, canceler);
   }

<<<<<<< HEAD
=======
   //Cancel expired short orders
   auto& short_index = get_index_type<short_order_index>().indices().get<by_expiration>();
   while( !short_index.empty() && short_index.begin()->expiration <= head_block_time() )
   {
      const short_order_object& order = *short_index.begin();
      short_order_cancel_operation canceler;
      canceler.fee_paying_account = order.seller;
      canceler.order = order.id;
      apply_operation(cancel_context, canceler);
   }
      } );
>>>>>>> f27f912b

   //Process expired force settlement orders
   auto& settlement_index = get_index_type<force_settlement_index>().indices().get<by_expiration>();
   if( !settlement_index.empty() )
   {
      asset_id_type current_asset = settlement_index.begin()->settlement_asset_id();
      asset max_settlement_volume;

      auto next_asset = [&current_asset, &settlement_index] {
         auto bound = settlement_index.upper_bound(current_asset);
         if( bound == settlement_index.end() )
            return false;
         current_asset = bound->settlement_asset_id();
         return true;
      };

      // At each iteration, we either consume the current order and remove it, or we move to the next asset
      for( auto itr = settlement_index.lower_bound(current_asset);
           itr != settlement_index.end();
           itr = settlement_index.lower_bound(current_asset) )
      {
         const force_settlement_object& order = *itr;
         auto order_id = order.id;
         current_asset = order.settlement_asset_id();
         const asset_object& mia_object = get(current_asset);
         const asset_bitasset_data_object mia = mia_object.bitasset_data(*this);

         // Has this order not reached its settlement date?
         if( order.settlement_date > head_block_time() )
         {
            if( next_asset() )
               continue;
            break;
         }
         // Can we still settle in this asset?
         if( mia.current_feed.settlement_price.is_null() )
         {
            ilog("Canceling a force settlement in ${asset} because settlement price is null",
                 ("asset", mia_object.symbol));
            cancel_order(order);
            continue;
         }
         if( max_settlement_volume.asset_id != current_asset )
            max_settlement_volume = mia_object.amount(mia.max_force_settlement_volume(mia_object.dynamic_data(*this).current_supply));
         if( mia.force_settled_volume >= max_settlement_volume.amount )
         {
            /*
            ilog("Skipping force settlement in ${asset}; settled ${settled_volume} / ${max_volume}",
                 ("asset", mia_object.symbol)("settlement_price_null",mia.current_feed.settlement_price.is_null())
                 ("settled_volume", mia.force_settled_volume)("max_volume", max_settlement_volume));
                 */
            if( next_asset() )
               continue;
            break;
         }

         auto& pays = order.balance;
         auto receives = (order.balance * mia.current_feed.settlement_price);
         receives.amount = (fc::uint128_t(receives.amount.value) *
                            (GRAPHENE_100_PERCENT - mia.options.force_settlement_offset_percent) / GRAPHENE_100_PERCENT).to_uint64();
         assert(receives <= order.balance * mia.current_feed.settlement_price);

         price settlement_price = pays / receives;

         auto& call_index = get_index_type<call_order_index>().indices().get<by_collateral>();
         asset settled = mia_object.amount(mia.force_settled_volume);
         // Match against the least collateralized short until the settlement is finished or we reach max settlements
         while( settled < max_settlement_volume && find_object(order_id) )
         {
            auto itr = call_index.lower_bound(boost::make_tuple(price::min(mia_object.bitasset_data(*this).options.short_backing_asset,
                                                                           mia_object.get_id())));
            // There should always be a call order, since asset exists!
            assert(itr != call_index.end() && itr->debt_type() == mia_object.get_id());
            asset max_settlement = max_settlement_volume - settled;
            settled += match(*itr, order, settlement_price, max_settlement);
         }
         modify(mia, [settled](asset_bitasset_data_object& b) {
            b.force_settled_volume = settled.amount;
         });
      }
   }
}

void database::update_expired_feeds()
{
   auto& asset_idx = get_index_type<asset_bitasset_data_index>();
   for( const asset_bitasset_data_object* b : asset_idx )
      if( b->feed_is_expired(head_block_time()) )
         modify(*b, [this](asset_bitasset_data_object& a) {
            a.update_median_feeds(head_block_time());
         });
}

void database::update_withdraw_permissions()
{
   auto& permit_index = get_index_type<withdraw_permission_index>().indices().get<by_expiration>();
   while( !permit_index.empty() && permit_index.begin()->expiration <= head_block_time() )
      remove(*permit_index.begin());
}

} }<|MERGE_RESOLUTION|>--- conflicted
+++ resolved
@@ -119,35 +119,21 @@
 void database::clear_expired_orders()
 {
    with_skip_flags(
-      get_node_properties().skip_flags | skip_authority_check, [&]()
-      {
-   transaction_evaluation_state cancel_context(this);
-
-   //Cancel expired limit orders
-   auto& limit_index = get_index_type<limit_order_index>().indices().get<by_expiration>();
-   while( !limit_index.empty() && limit_index.begin()->expiration <= head_block_time() )
-   {
-      limit_order_cancel_operation canceler;
-      const limit_order_object& order = *limit_index.begin();
-      canceler.fee_paying_account = order.seller;
-      canceler.order = order.id;
-      apply_operation(cancel_context, canceler);
-   }
-
-<<<<<<< HEAD
-=======
-   //Cancel expired short orders
-   auto& short_index = get_index_type<short_order_index>().indices().get<by_expiration>();
-   while( !short_index.empty() && short_index.begin()->expiration <= head_block_time() )
-   {
-      const short_order_object& order = *short_index.begin();
-      short_order_cancel_operation canceler;
-      canceler.fee_paying_account = order.seller;
-      canceler.order = order.id;
-      apply_operation(cancel_context, canceler);
-   }
-      } );
->>>>>>> f27f912b
+      get_node_properties().skip_flags | skip_authority_check, [&](){
+         transaction_evaluation_state cancel_context(this);
+
+         //Cancel expired limit orders
+         auto& limit_index = get_index_type<limit_order_index>().indices().get<by_expiration>();
+         while( !limit_index.empty() && limit_index.begin()->expiration <= head_block_time() )
+         {
+            limit_order_cancel_operation canceler;
+            const limit_order_object& order = *limit_index.begin();
+            canceler.fee_paying_account = order.seller;
+            canceler.order = order.id;
+            apply_operation(cancel_context, canceler);
+         }
+     });
+
 
    //Process expired force settlement orders
    auto& settlement_index = get_index_type<force_settlement_index>().indices().get<by_expiration>();
