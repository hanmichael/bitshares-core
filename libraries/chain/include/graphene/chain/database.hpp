/*
 * Copyright (c) 2015, Cryptonomex, Inc.
 * All rights reserved.
 *
 * This source code is provided for evaluation in private test networks only, until September 8, 2015. After this date, this license expires and
 * the code may not be used, modified or distributed for any purpose. Redistribution and use in source and binary forms, with or without modification,
 * are permitted until September 8, 2015, provided that the following conditions are met:
 *
 * 1. The code and/or derivative works are used only for private test networks consisting of no more than 10 P2P nodes.
 *
 * THIS SOFTWARE IS PROVIDED BY THE COPYRIGHT HOLDERS AND CONTRIBUTORS "AS IS" AND ANY EXPRESS OR IMPLIED WARRANTIES, INCLUDING, BUT NOT LIMITED TO,
 * THE IMPLIED WARRANTIES OF MERCHANTABILITY AND FITNESS FOR A PARTICULAR PURPOSE ARE DISCLAIMED. IN NO EVENT SHALL THE COPYRIGHT HOLDER OR
 * CONTRIBUTORS BE LIABLE FOR ANY DIRECT, INDIRECT, INCIDENTAL, SPECIAL, EXEMPLARY, OR CONSEQUENTIAL DAMAGES (INCLUDING, BUT NOT LIMITED TO,
 * PROCUREMENT OF SUBSTITUTE GOODS OR SERVICES; LOSS OF USE, DATA, OR PROFITS; OR BUSINESS INTERRUPTION) HOWEVER CAUSED AND ON ANY THEORY OF LIABILITY,
 * WHETHER IN CONTRACT, STRICT LIABILITY, OR TORT (INCLUDING NEGLIGENCE OR OTHERWISE) ARISING IN ANY WAY OUT OF THE USE OF THIS SOFTWARE, EVEN IF
 * ADVISED OF THE POSSIBILITY OF SUCH DAMAGE.
 */
#pragma once
#include <graphene/chain/evaluator.hpp>
#include <graphene/chain/global_property_object.hpp>
#include <graphene/chain/node_property_object.hpp>
#include <graphene/chain/account_object.hpp>
#include <graphene/chain/asset_object.hpp>
#include <graphene/chain/fork_database.hpp>
#include <graphene/chain/block_database.hpp>
#include <graphene/chain/genesis_state.hpp>

#include <graphene/db/object_database.hpp>
#include <graphene/db/object.hpp>
#include <graphene/db/simple_index.hpp>
#include <fc/signals.hpp>

#include <graphene/chain/protocol/protocol.hpp>

#include <fc/log/logger.hpp>

#include <map>

namespace graphene { namespace chain {
   using graphene::db::abstract_object;
   using graphene::db::object;

   /**
    *   @class database
    *   @brief tracks the blockchain state in an extensible manner
    */
   class database : public db::object_database
   {
      public:
         //////////////////// db_management.cpp ////////////////////

         database();
         ~database();

         enum validation_steps
         {
            skip_nothing                = 0,
            skip_witness_signature      = 1 << 0,  ///< used while reindexing
            skip_transaction_signatures = 1 << 1,  ///< used by non-witness nodes
            skip_transaction_dupe_check = 1 << 2,  ///< used while reindexing
            skip_fork_db                = 1 << 3,  ///< used while reindexing
            skip_block_size_check       = 1 << 4,  ///< used when applying locally generated transactions
            skip_tapos_check            = 1 << 5,  ///< used while reindexing -- note this skips expiration check as well
            skip_authority_check        = 1 << 6,  ///< used while reindexing -- disables any checking of authority on transactions
            skip_merkle_check           = 1 << 7,  ///< used while reindexing
            skip_assert_evaluation      = 1 << 8,  ///< used while reindexing
            skip_undo_history_check     = 1 << 9,  ///< used while reindexing
            skip_witness_schedule_check = 1 << 10  ///< used whiel reindexing
         };

         /**
          * @brief Open a database, creating a new one if necessary
          *
          * Opens a database in the specified directory. If no initialized database is found, genesis_loader is called
          * and its return value is used as the genesis state when initializing the new database
          *
          * genesis_loader will not be called if an existing database is found.
          *
          * @param data_dir Path to open or create database in
          * @param genesis_loader A callable object which returns the genesis state to initialize new databases on
          */
          void open(
             const fc::path& data_dir,
             std::function<genesis_state_type()> genesis_loader );

         /**
          * @brief Rebuild object graph from block history and open detabase
          *
          * This method may be called after or instead of @ref database::open, and will rebuild the object graph by
          * replaying blockchain history. When this method exits successfully, the database will be open.
          */
         void reindex(fc::path data_dir, const genesis_state_type& initial_allocation = genesis_state_type());

         /**
          * @brief wipe Delete database from disk, and potentially the raw chain as well.
          * @param include_blocks If true, delete the raw chain as well as the database.
          *
          * Will close the database before wiping. Database will be closed when this function returns.
          */
         void wipe(const fc::path& data_dir, bool include_blocks);
         void close(uint32_t blocks_to_rewind = 0);

         //////////////////// db_block.cpp ////////////////////

         /**
          *  @return true if the block is in our fork DB or saved to disk as
          *  part of the official chain, otherwise return false
          */
         bool                       is_known_block( const block_id_type& id )const;
         bool                       is_known_transaction( const transaction_id_type& id )const;
         block_id_type              get_block_id_for_num( uint32_t block_num )const;
         optional<signed_block>     fetch_block_by_id( const block_id_type& id )const;
         optional<signed_block>     fetch_block_by_number( uint32_t num )const;
         const signed_transaction&  get_recent_transaction( const transaction_id_type& trx_id )const;
         std::vector<block_id_type> get_block_ids_on_fork(block_id_type head_of_fork) const;

         /**
          *  Calculate the percent of block production slots that were missed in the
          *  past 128 blocks, not including the current block.
          */
         uint32_t witness_participation_rate()const;

         void                              add_checkpoints( const flat_map<uint32_t,block_id_type>& checkpts );
         const flat_map<uint32_t,block_id_type> get_checkpoints()const { return _checkpoints; }

         bool push_block( const signed_block& b, uint32_t skip = skip_nothing );
         processed_transaction push_transaction( const signed_transaction& trx, uint32_t skip = skip_nothing );
         bool _push_block( const signed_block& b );
         processed_transaction _push_transaction( const signed_transaction& trx );

         ///@throws fc::exception if the proposed transaction fails to apply.
         processed_transaction push_proposal( const proposal_object& proposal );

         signed_block generate_block(
            const fc::time_point_sec when,
            witness_id_type witness_id,
            const fc::ecc::private_key& block_signing_private_key,
            uint32_t skip
            );
         signed_block _generate_block(
            const fc::time_point_sec when,
            witness_id_type witness_id,
            const fc::ecc::private_key& block_signing_private_key,
            bool retry_on_failure
            );

         void pop_block();
         void clear_pending();

         /**
          *  This method is used to track appied operations during the evaluation of a block, these
          *  operations should include any operation actually included in a transaction as well
          *  as any implied/virtual operations that resulted, such as filling an order.  The
          *  applied operations is cleared after applying each block and calling the block
          *  observers which may want to index these operations.
          *
          *  @return the op_id which can be used to set the result after it has finished being applied.
          */
         uint32_t  push_applied_operation( const operation& op );
         void      set_applied_operation_result( uint32_t op_id, const operation_result& r );
         const vector<operation_history_object>& get_applied_operations()const;

         string to_pretty_string( const asset& a )const;

         /**
          *  This signal is emitted after all operations and virtual operation for a
          *  block have been applied but before the get_applied_operations() are cleared.
          *
          *  You may not yield from this callback because the blockchain is holding
          *  the write lock and may be in an "inconstant state" until after it is
          *  released.
          */
         fc::signal<void(const signed_block&)>           applied_block;

         /**
          * This signal is emitted any time a new transaction is added to the pending
          * block state.
          */
         fc::signal<void(const signed_transaction&)>     on_pending_transaction;

         /**
          *  Emitted After a block has been applied and committed.  The callback
          *  should not yield and should execute quickly.
          */
         fc::signal<void(const vector<object_id_type>&)> changed_objects;

         /** this signal is emitted any time an object is removed and contains a
          * pointer to the last value of every object that was removed.
          */
         fc::signal<void(const vector<const object*>&)>  removed_objects;

         //////////////////// db_witness_schedule.cpp ////////////////////

         /**
          * @brief Get the witness scheduled for block production in a slot.
          *
          * slot_num always corresponds to a time in the future.
          *
          * If slot_num == 1, returns the next scheduled witness.
          * If slot_num == 2, returns the next scheduled witness after
          * 1 block gap.
          *
          * Use the get_slot_time() and get_slot_at_time() functions
          * to convert between slot_num and timestamp.
          *
          * Passing slot_num == 0 returns GRAPHENE_NULL_WITNESS
          */
         witness_id_type get_scheduled_witness(uint32_t slot_num)const;

         /**
          * Get the time at which the given slot occurs.
          *
          * If slot_num == 0, return time_point_sec().
          *
          * If slot_num == N for N > 0, return the Nth next
          * block-interval-aligned time greater than head_block_time().
          */
         fc::time_point_sec get_slot_time(uint32_t slot_num)const;

         /**
          * Get the last slot which occurs AT or BEFORE the given time.
          *
          * The return value is the greatest value N such that
          * get_slot_time( N ) <= when.
          *
          * If no such N exists, return 0.
          */
         uint32_t get_slot_at_time(fc::time_point_sec when)const;

         //////////////////// db_getter.cpp ////////////////////

         const chain_id_type&                   get_chain_id()const;
         const asset_object&                    get_core_asset()const;
         const chain_property_object&           get_chain_properties()const;
         const global_property_object&          get_global_properties()const;
         const dynamic_global_property_object&  get_dynamic_global_properties()const;
         const node_property_object&            get_node_properties()const;
         const fee_schedule&                    current_fee_schedule()const;

         time_point_sec   head_block_time()const;
         uint32_t         head_block_num()const;
         block_id_type    head_block_id()const;
         witness_id_type  head_block_witness()const;

         decltype( chain_parameters::block_interval ) block_interval( )const;

         node_property_object& node_properties();

<<<<<<< HEAD
         /**
          * Set the skip_flags to the given value, call callback,
          * then reset skip_flags to their previous value after
          * callback is done.
          */
         template< typename Lambda >
         void with_skip_flags(
            uint32_t skip_flags,
            Lambda callback )
         {
            node_property_object& npo = node_properties();
            detail::skip_flags_restorer restorer( npo, npo.skip_flags );
            npo.skip_flags = skip_flags;
            callback();
            return;
         }
         
         uint32_t last_non_undoable_block_num() const;
=======
>>>>>>> 358a8803
         //////////////////// db_init.cpp ////////////////////

         void initialize_evaluators();
         /// Reset the object graph in-memory
         void initialize_indexes();
         void init_genesis(const genesis_state_type& genesis_state = genesis_state_type());

         template<typename EvaluatorType>
         void register_evaluator()
         {
            _operation_evaluators[
               operation::tag<typename EvaluatorType::operation_type>::value].reset( new op_evaluator_impl<EvaluatorType>() );
         }

         template<typename EvaluatorType>
         void register_evaluation_observer( evaluation_observer& observer )
         {
            unique_ptr<op_evaluator>& op_eval = _operation_evaluators[operation::tag<typename EvaluatorType::operation_type>::value];
            op_eval->eval_observers.push_back( &observer );
            return;
         }

         //////////////////// db_balance.cpp ////////////////////

         /**
          * @brief Retrieve a particular account's balance in a given asset
          * @param owner Account whose balance should be retrieved
          * @param asset_id ID of the asset to get balance in
          * @return owner's balance in asset
          */
         asset get_balance(account_id_type owner, asset_id_type asset_id)const;
         /// This is an overloaded method.
         asset get_balance(const account_object& owner, const asset_object& asset_obj)const;

         /**
          * @brief Adjust a particular account's balance in a given asset by a delta
          * @param account ID of account whose balance should be adjusted
          * @param delta Asset ID and amount to adjust balance by
          */
         void adjust_balance(account_id_type account, asset delta);

         /**
          * @brief Helper to make lazy deposit to CDD VBO.
          *
          * If the given optional VBID is not valid(),
          * or it does not have a CDD vesting policy,
          * or the owner / vesting_seconds of the policy
          * does not match the parameter, then credit amount
          * to newly created VBID and return it.
          *
          * Otherwise, credit amount to ovbid.
          * 
          * @return ID of newly created VBO, but only if VBO was created.
          */
         optional< vesting_balance_id_type > deposit_lazy_vesting(
            const optional< vesting_balance_id_type >& ovbid,
            share_type amount,
            uint32_t req_vesting_seconds,
            account_id_type req_owner,
            bool require_vesting );

         // helper to handle cashback rewards
         void deposit_cashback(const account_object& acct, share_type amount, bool require_vesting = true);
         // helper to handle witness pay
         void deposit_witness_pay(const witness_object& wit, share_type amount);

         //////////////////// db_debug.cpp ////////////////////

         void debug_dump();

         //////////////////// db_market.cpp ////////////////////

         /// @{ @group Market Helpers
         void globally_settle_asset( const asset_object& bitasset, const price& settle_price );
         void cancel_order(const force_settlement_object& order, bool create_virtual_op = true);
         void cancel_order(const limit_order_object& order, bool create_virtual_op = true);

         /**
          * @brief Process a new limit order through the markets
          * @param order The new order to process
          * @return true if order was completely filled; false otherwise
          *
          * This function takes a new limit order, and runs the markets attempting to match it with existing orders
          * already on the books.
          */
         bool apply_order(const limit_order_object& new_order_object, bool allow_black_swan = true);

         /**
          * Matches the two orders,
          *
          * @return a bit field indicating which orders were filled (and thus removed)
          *
          * 0 - no orders were matched
          * 1 - bid was filled
          * 2 - ask was filled
          * 3 - both were filled
          */
         ///@{
         template<typename OrderType>
         int match( const limit_order_object& bid, const OrderType& ask, const price& match_price );
         int match( const limit_order_object& bid, const limit_order_object& ask, const price& trade_price );
         /// @return the amount of asset settled
         asset match(const call_order_object& call,
                   const force_settlement_object& settle,
                   const price& match_price,
                   asset max_settlement);
         ///@}

         /**
          * @return true if the order was completely filled and thus freed.
          */
         bool fill_order( const limit_order_object& order, const asset& pays, const asset& receives );
         bool fill_order( const call_order_object& order, const asset& pays, const asset& receives );
         bool fill_order( const force_settlement_object& settle, const asset& pays, const asset& receives );

         bool check_call_orders( const asset_object& mia, bool enable_black_swan = true );

         // helpers to fill_order
         void pay_order( const account_object& receiver, const asset& receives, const asset& pays );

         asset calculate_market_fee(const asset_object& recv_asset, const asset& trade_amount);
         asset pay_market_fees( const asset_object& recv_asset, const asset& receives );


         ///@}
         /**
          *  This method validates transactions without adding it to the pending state.
          *  @return true if the transaction would validate
          */
         processed_transaction validate_transaction( const signed_transaction& trx );

         /**
          * @}
          */
   protected:
         //Mark pop_undo() as protected -- we do not want outside calling pop_undo(); it should call pop_block() instead
         void pop_undo() { object_database::pop_undo(); }
         void notify_changed_objects();

      private:
         optional<undo_database::session>       _pending_block_session;
         vector< unique_ptr<op_evaluator> >     _operation_evaluators;

         template<class Index>
         vector<std::reference_wrapper<const typename Index::object_type>> sort_votable_objects(size_t count)const;

         //////////////////// db_block.cpp ////////////////////

         void                  apply_block( const signed_block& next_block, uint32_t skip = skip_nothing );
         processed_transaction apply_transaction( const signed_transaction& trx, uint32_t skip = skip_nothing );
         void                  _apply_block( const signed_block& next_block );
         processed_transaction _apply_transaction( const signed_transaction& trx );
         operation_result      apply_operation( transaction_evaluation_state& eval_state, const operation& op );


         ///Steps involved in applying a new block
         ///@{

         const witness_object& validate_block_header( uint32_t skip, const signed_block& next_block )const;
         const witness_object& _validate_block_header( const signed_block& next_block )const;
         void create_block_summary(const signed_block& next_block);

         //////////////////// db_update.cpp ////////////////////
         void update_global_dynamic_data( const signed_block& b );
         void update_signing_witness(const witness_object& signing_witness, const signed_block& new_block);
         void update_pending_block(const signed_block& next_block, uint8_t current_block_interval);
         void clear_expired_transactions();
         void clear_expired_proposals();
         void clear_expired_orders();
         void update_expired_feeds();
         void update_maintenance_flag( bool new_maintenance_flag );
         void update_withdraw_permissions();

         ///Steps performed only at maintenance intervals
         ///@{

         //////////////////// db_maint.cpp ////////////////////

         share_type get_max_budget( fc::time_point_sec now )const;
         void process_budget();
         void pay_workers( share_type& budget );
         void perform_chain_maintenance(const signed_block& next_block, const global_property_object& global_props);
         void update_active_witnesses();
         void update_active_committee_members();
         void update_worker_votes();

         template<class... Types>
         void perform_account_maintenance(std::tuple<Types...> helpers);
         ///@}
         ///@}

         signed_block                           _pending_block;
         fork_database                          _fork_db;

         /**
          *  Note: we can probably store blocks by block num rather than
          *  block id because after the undo window is past the block ID
          *  is no longer relevant and its number is irreversible.
          *
          *  During the "fork window" we can cache blocks in memory
          *  until the fork is resolved.  This should make maintaining
          *  the fork tree relatively simple.
          */
         block_database   _block_id_to_block;

         /**
          * Contains the set of ops that are in the process of being applied from
          * the current block.  It contains real and virtual operations in the
          * order they occur and is cleared after the applied_block signal is
          * emited.
          */
         vector<operation_history_object>  _applied_ops;

         uint32_t                          _current_block_num    = 0;
         uint16_t                          _current_trx_in_block = 0;
         uint16_t                          _current_op_in_trx    = 0;
         uint16_t                          _current_virtual_op   = 0;

         vector<uint64_t>                  _vote_tally_buffer;
         vector<uint64_t>                  _witness_count_histogram_buffer;
         vector<uint64_t>                  _committee_count_histogram_buffer;
         uint64_t                          _total_voting_stake;

         flat_map<uint32_t,block_id_type>  _checkpoints;

         node_property_object              _node_property_object;
   };

   namespace detail
   {
       template<int... Is>
       struct seq { };

       template<int N, int... Is>
       struct gen_seq : gen_seq<N - 1, N - 1, Is...> { };

       template<int... Is>
       struct gen_seq<0, Is...> : seq<Is...> { };

       template<typename T, int... Is>
       void for_each(T&& t, const account_object& a, seq<Is...>)
       {
           auto l = { (std::get<Is>(t)(a), 0)... };
           (void)l;
       }
   }

} }<|MERGE_RESOLUTION|>--- conflicted
+++ resolved
@@ -246,27 +246,8 @@
 
          node_property_object& node_properties();
 
-<<<<<<< HEAD
-         /**
-          * Set the skip_flags to the given value, call callback,
-          * then reset skip_flags to their previous value after
-          * callback is done.
-          */
-         template< typename Lambda >
-         void with_skip_flags(
-            uint32_t skip_flags,
-            Lambda callback )
-         {
-            node_property_object& npo = node_properties();
-            detail::skip_flags_restorer restorer( npo, npo.skip_flags );
-            npo.skip_flags = skip_flags;
-            callback();
-            return;
-         }
-         
+
          uint32_t last_non_undoable_block_num() const;
-=======
->>>>>>> 358a8803
          //////////////////// db_init.cpp ////////////////////
 
          void initialize_evaluators();
