--- conflicted
+++ resolved
@@ -78,7 +78,6 @@
    };
 
    template<>
-<<<<<<< HEAD
    class fee_helper<asset_update_issuer_operation> {
      public:
       const asset_update_issuer_operation::fee_parameters_type& cget(const flat_set<fee_parameters>& parameters)const
@@ -93,8 +92,6 @@
       }
    };
 
-
-=======
    class fee_helper<asset_claim_pool_operation> {
      public:
       const asset_claim_pool_operation::fee_parameters_type& cget(const flat_set<fee_parameters>& parameters)const
@@ -109,7 +106,6 @@
       }
    };
 
->>>>>>> 6cbf0d19
    /**
     *  @brief contains all of the parameters necessary to calculate the fee for any operation
     */
