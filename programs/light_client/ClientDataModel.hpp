--- conflicted
+++ resolved
@@ -23,19 +23,17 @@
 
 Q_DECLARE_METATYPE(std::function<void()>)
 
-<<<<<<< HEAD
 class GrapheneObject : public QObject
 {
    Q_OBJECT
-   Q_PROPERTY(qint64 id MEMBER id NOTIFY idChanged)
+   Q_PROPERTY(ObjectId id MEMBER id NOTIFY idChanged)
 
    public:
-      qint64 id;
+      ObjectId id;
 
    Q_SIGNALS:
       void idChanged();
 };
-=======
 class Crypto {
    Q_GADGET
 
@@ -45,14 +43,12 @@
    }
 };
 QML_DECLARE_TYPE(Crypto)
->>>>>>> d176429d
 
 
 class Asset : public GrapheneObject  {
    Q_OBJECT
 
    Q_PROPERTY(QString symbol MEMBER symbol)
-<<<<<<< HEAD
    Q_PROPERTY(quint32 precision MEMBER precision)
 
    public:
@@ -62,14 +58,6 @@
 
    Q_SIGNALS:
       void symbolChanged();
-=======
-   Q_PROPERTY(ObjectId id MEMBER id)
-   Q_PROPERTY(quint8 precision MEMBER precision)
-
-   QString symbol;
-   ObjectId id;
-   quint8 precision;
->>>>>>> d176429d
 };
 
 struct by_id;
@@ -87,72 +75,37 @@
 
    Q_PROPERTY(Asset* type MEMBER type)
    Q_PROPERTY(qint64 amount MEMBER amount)
-<<<<<<< HEAD
 
    Asset* type;
    qint64 amount;
-=======
-   Q_PROPERTY(ObjectId id MEMBER id)
-
-   Asset* type;
-   qint64 amount;
-   ObjectId id;
->>>>>>> d176429d
 };
 
 class Account : public GrapheneObject {
    Q_OBJECT
 
    Q_PROPERTY(QString name MEMBER name NOTIFY nameChanged)
-<<<<<<< HEAD
-=======
-   Q_PROPERTY(ObjectId id MEMBER id NOTIFY idChanged)
->>>>>>> d176429d
    Q_PROPERTY(QQmlListProperty<Balance> balances READ balances)
 
    QList<Balance*> m_balances;
 
-<<<<<<< HEAD
    public:
       const QString& getName()const { return name; }
-=======
-public:
-   const QString& getName()const { return name; }
-   ObjectId        getId()const   { return id;   }
->>>>>>> d176429d
-
       QQmlListProperty<Balance> balances();
 
-<<<<<<< HEAD
       QString name;
-=======
-   QString name;
-   ObjectId id;
->>>>>>> d176429d
 
    Q_SIGNALS:
       void nameChanged();
 };
 
 struct by_account_name;
-<<<<<<< HEAD
 typedef multi_index_container<
    Account*,
    indexed_by<
-      hashed_unique< tag<by_id>,  member<GrapheneObject, qint64, &GrapheneObject::id > >,
+      hashed_unique< tag<by_id>,  member<GrapheneObject, ObjectId, &GrapheneObject::id > >,
       ordered_unique< tag<by_account_name>, member<Account, QString, &Account::name> >
-=======
-/**
- * @ingroup object_index
- */
-using account_multi_index_type = multi_index_container<
-   Account*,
-   indexed_by<
-      hashed_unique< tag<by_id>,  const_mem_fun<Account, ObjectId, &Account::getId > >,
-      ordered_unique< tag<by_account_name>, const_mem_fun<Account, const QString&, &Account::getName> >
->>>>>>> d176429d
    >
->;
+> account_multi_index_type;
 
 class ChainDataModel : public QObject {
    Q_OBJECT
