--- conflicted
+++ resolved
@@ -1,9 +1,5 @@
 /*
-<<<<<<< HEAD
- * Copyright (c) 2017 Cryptonomex, Inc., and contributors.
-=======
  * Copyright (c) 2015-2017 Cryptonomex, Inc., and contributors.
->>>>>>> 4aa70815
  *
  * The MIT License
  *
