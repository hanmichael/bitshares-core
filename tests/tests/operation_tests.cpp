--- conflicted
+++ resolved
@@ -1684,7 +1684,6 @@
 
       generate_block();
 
-<<<<<<< HEAD
       auto result = get_market_order_history(core_id, test_id);
       BOOST_CHECK_EQUAL(result.size(), 4);
       BOOST_CHECK(result[0].op.pays == core.amount(0));
@@ -1742,20 +1741,6 @@
       BOOST_CHECK(result[0].op.receives == test.amount(2));
       BOOST_CHECK(result[1].op.pays == test.amount(2));
       BOOST_CHECK(result[1].op.receives == core.amount(1));
-=======
-       //TODO: This will fail because of something-for-nothing bug(#345)
-       // Must be fixed with a hardfork
-/**
-*  TODO: Remove this comment block when #345 is resolved.
-*  Added comment block to allow Travis-CI to pass by ignoring this test
-*      auto result = get_market_order_history(core_id, test_id);
-*      BOOST_CHECK_EQUAL(result.size(), 2);
-*      BOOST_CHECK(result[0].op.pays == core.amount(1));
-*      BOOST_CHECK(result[0].op.receives == test.amount(2));
-*      BOOST_CHECK(result[1].op.pays == test.amount(2));
-*      BOOST_CHECK(result[1].op.receives == core.amount(1));
-*/
->>>>>>> a9cb440c
    } catch( const fc::exception& e) {
       edump((e.to_detail_string()));
       throw;
